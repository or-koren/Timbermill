package com.datorama.oss.timbermill;

import org.apache.commons.lang3.StringUtils;
import org.junit.AfterClass;
import org.junit.BeforeClass;
import org.junit.Test;

import com.datorama.oss.timbermill.pipe.AkkaPipe;
import com.datorama.oss.timbermill.pipe.EventOutputPipe;
import com.datorama.oss.timbermill.pipe.TimbermillServerOutputPipe;

public class TimberLogServerTest extends TimberLogTest{

	static final String DEFAULT_TIMBERMILL_URL = "http://localhost:8484";

    @BeforeClass
    public static void init()  {
        String timbermillUrl = System.getenv("TIMBERMILL_URL");
        if (StringUtils.isEmpty(timbermillUrl)){
            timbermillUrl = DEFAULT_TIMBERMILL_URL;
        }
<<<<<<< HEAD
        EventOutputPipe pipe = new AkkaPipe();
=======
        TimbermillServerOutputPipe pipe = new TimbermillServerOutputPipeBuilder().timbermillServerUrl(timbermillUrl).maxBufferSize(200000000)
                .maxSecondsBeforeBatchTimeout(3).numOfThreads(1).build();
>>>>>>> dfb377f3
        TimberLogTest.init(pipe);
    }

    @AfterClass
    public static void tearDown(){
        TimberLogTest.tearDown();
    }

    @Test
    public void testSimpleTaskIndexerJob() throws InterruptedException {
       super.testSimpleTaskIndexerJob();
    }

    @Test
    public void testSwitchCasePlugin() {
        super.testSwitchCasePlugin();
    }

    @Test
    public void testSpotWithParent(){
        super.testSpotWithParent();
    }

    @Test
    public void testSimpleTasksFromDifferentThreadsIndexerJob(){
        super.testSimpleTasksFromDifferentThreadsIndexerJob();
    }

    @Test
    public void testSimpleTasksFromDifferentThreadsWithWrongParentIdIndexerJob() {
        super.testSimpleTasksFromDifferentThreadsWithWrongParentIdIndexerJob();
    }

    @Test
    public void testComplexTaskIndexerWithErrorTask() {
        super.testComplexTaskIndexerWithErrorTask();
    }

    @Test
    public void testTaskWithNullString() {
        super.testTaskWithNullString();
    }

    @Test
    public void testOverConstructor() {
        super.testOverConstructor();
    }

    @Test
    public void testOverConstructorException() {
       super.testOverConstructorException();
    }

    @Test
    public void testCorruptedInfoOnly() {
        super.testCorruptedInfoOnly();
    }

    @Test
    public void testOrphan() {
        super.testOrphan();
    }

    @Test
    public void testMissingParentTaskFromDifferentThreads(){
        super.testMissingParentTaskFromDifferentThreads();
    }

    @Test
    public void testMissingParentTaskOutOffOrderFromDifferentThreads(){
        super.testMissingParentTaskOutOffOrderFromDifferentThreads();
    }


}<|MERGE_RESOLUTION|>--- conflicted
+++ resolved
@@ -19,12 +19,10 @@
         if (StringUtils.isEmpty(timbermillUrl)){
             timbermillUrl = DEFAULT_TIMBERMILL_URL;
         }
-<<<<<<< HEAD
-        EventOutputPipe pipe = new AkkaPipe();
-=======
-        TimbermillServerOutputPipe pipe = new TimbermillServerOutputPipeBuilder().timbermillServerUrl(timbermillUrl).maxBufferSize(200000000)
+        
+        EventOutputPipe pipe = true ? new AkkaPipe() : 
+        	new TimbermillServerOutputPipeBuilder().timbermillServerUrl(timbermillUrl).maxBufferSize(200000000)
                 .maxSecondsBeforeBatchTimeout(3).numOfThreads(1).build();
->>>>>>> dfb377f3
         TimberLogTest.init(pipe);
     }
 
