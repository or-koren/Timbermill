package com.datorama.oss.timbermill;

import java.io.IOException;
import java.util.ArrayList;
import java.util.List;
import java.util.concurrent.ExecutionException;
import java.util.concurrent.ExecutorService;
import java.util.concurrent.Executors;
import java.util.concurrent.Future;

import org.apache.commons.lang3.StringUtils;
import org.apache.commons.lang3.tuple.Pair;
import org.junit.AfterClass;
import org.junit.BeforeClass;
import org.junit.Ignore;
import org.junit.Test;
import org.slf4j.Logger;
import org.slf4j.LoggerFactory;

import com.datorama.oss.timbermill.annotation.TimberLogTask;
import com.datorama.oss.timbermill.pipe.TimbermillServerOutputPipe;
import com.datorama.oss.timbermill.pipe.TimbermillServerOutputPipeBuilder;
import com.datorama.oss.timbermill.unit.Event;
import com.datorama.oss.timbermill.unit.LogParams;
import com.datorama.oss.timbermill.unit.Task;
import com.datorama.oss.timbermill.unit.TaskStatus;
import com.google.common.collect.Lists;

import static com.datorama.oss.timbermill.TimberLogServerTest.DEFAULT_TIMBERMILL_URL;
import static org.junit.Assert.assertEquals;
import static org.junit.Assert.assertNotNull;

@Ignore
public class TimbermillStressTest extends TimberLogTest{

    private static final Logger LOG = LoggerFactory.getLogger(TimbermillStressTest.class);
    private static final String CTX = "ctx";
    private static ExecutorService executorService;
    private static String env;
    private static int numOfParents = 10;
    private static int numOfThreads = 10;
    private static int numOfTasks = 100000;
    private static int maxBufferSize = 20000000;

    @BeforeClass
    public static void init() {
        try {
            numOfParents = Integer.parseInt(System.getenv("NUM_OF_PARENTS"));
            numOfThreads = Integer.parseInt(System.getenv("NUM_OF_THREADS"));
            numOfTasks = Integer.parseInt(System.getenv("NUM_OF_TASKS"));
            maxBufferSize = Integer.parseInt(System.getenv("MAX_BUFFER_SIZE"));
        } catch (Throwable ignored){}

        LOG.info("numOfParents = {}", numOfParents);
        LOG.info("numOfThreads = {}", numOfThreads);
        LOG.info("numOfTasks = {}", numOfTasks);
        LOG.info("maxBufferSize = {}", maxBufferSize);
        String timbermillUrl = System.getenv("TIMBERMILL_URL");
        if (StringUtils.isEmpty(timbermillUrl)){
            timbermillUrl = DEFAULT_TIMBERMILL_URL;
        }

        String elasticUrl = System.getenv("ELASTICSEARCH_URL");
        if (StringUtils.isEmpty(elasticUrl)){
            elasticUrl = "http://localhost:9200";
        }

        String awsRegion = System.getenv("ELASTICSEARCH_AWS_REGION");
        if (StringUtils.isEmpty(awsRegion)){
            awsRegion = null;
        }
<<<<<<< HEAD
        client = new ElasticsearchClient(elasticUrl, 1000, 1, awsRegion, null, null,
                7, 100, 1000000000, 3, 3, 1000,null ,1, 1,
                4000, null, 10, 60, 10000, 2);
=======
        client = new ElasticsearchClientForTests(elasticUrl, awsRegion);
>>>>>>> 6dad7c25
        executorService = Executors.newFixedThreadPool(numOfThreads);
        TimbermillServerOutputPipe pipe = new TimbermillServerOutputPipeBuilder().timbermillServerUrl(timbermillUrl).maxBufferSize(maxBufferSize).build();
        env = TEST + System.currentTimeMillis();
        TimberLogger.bootstrap(pipe, env);
    }

    @AfterClass
    public static void tearDown() {
        TimberLogger.exit();
        executorService.shutdown();
    }


    @Ignore
    @Test
    public void simpleStressTest() throws ExecutionException, InterruptedException, IOException {
        LOG.info("Running test {}", "simpleStressTest");
        Runnable simpleRunnable = () -> {
            String taskId = runSimpleStress();
            waitForTask(taskId, TaskStatus.SUCCESS, client);
        };
        runInParallel(simpleRunnable);
        assertEquals( numOfTasks * numOfThreads, client.countByName("simple_stress", env));
    }

    @Ignore
    @Test
    public void advanceStressTest() throws ExecutionException, InterruptedException, IOException {
        LOG.info("Running test {}", "advanceStressTest");
        Runnable advancedRunnable = () -> {
            List<String> tasksIds = createAdvanceTasks();
            String taskId = tasksIds.get(numOfTasks - 1);
            waitForTask(taskId, TaskStatus.SUCCESS, client);
            String childTaskId = createChildrenTasks(tasksIds);
            waitForTask(childTaskId, TaskStatus.SUCCESS, client);
            Task childTask = client.getTaskById(childTaskId);
            assertEquals(childTask.getCtx().get(CTX), childTask.getParentId());
        };
        runInParallel(advancedRunnable);
        assertEquals( numOfTasks * numOfThreads, client.countByName("advanced_stress", env));
    }

    @Ignore
    @Test
    public void orphansStressTest() throws ExecutionException, InterruptedException, IOException {
        LOG.info("Running test {}", "orphansStressTest");
        Runnable orphansRunnable = () -> {
            Pair<String, String> parentOrphan = createOrphansStress();
            String parentTaskId = parentOrphan.getLeft();
            String orphanTaskId = parentOrphan.getRight();
            waitForTask(parentTaskId, TaskStatus.SUCCESS, client);
            waitForTask(orphanTaskId, TaskStatus.SUCCESS, client);
            Task orphanTask = client.getTaskById(orphanTaskId);
            assertEquals(orphanTask.getCtx().get(CTX), orphanTask.getPrimaryId());
        };
        runInParallel(orphansRunnable);
        assertEquals( numOfTasks * numOfThreads, client.countByName("parent_stress", env));
        assertEquals( numOfTasks * numOfThreads, client.countByName("orphan_stress", env));
    }

    @Ignore
    @Test
    public void stringOfOrphansStressTest() throws ExecutionException, InterruptedException, IOException {
        LOG.info("Running test {}", "stringOfOrphansStressTest");
        Runnable orphansStringsRunnable = () -> {
            Pair<String, String> primaryOrphan = createStringOfOrphansStress();
            String primaryTaskId = primaryOrphan.getLeft();
            String orphanTaskId = primaryOrphan.getRight();
            waitForTask(primaryTaskId, TaskStatus.SUCCESS, client);
            waitForTask(orphanTaskId, TaskStatus.SUCCESS, client);

            Task orphanTask = client.getTaskById(orphanTaskId);

            TimberLogTest.assertNotOrphan(orphanTask);
            assertNotNull(orphanTask.getParentId());
            assertEquals(primaryTaskId, orphanTask.getPrimaryId());
            assertEquals(numOfParents - 1, orphanTask.getParentsPath().size());

            assertEquals(CTX, orphanTask.getCtx().get(CTX));
        };
        runInParallel(orphansStringsRunnable);
        assertEquals( numOfParents * numOfThreads, client.countByName("orphan_string_stress", env));
    }

    private Pair<String, String> createStringOfOrphansStress() {
        String parentTaskId = null;
        String taskId = null;
        for (int i = 0; i < numOfParents; i++) {
            if (parentTaskId == null) {
                parentTaskId = Event.generateTaskId("orphan_string_stress");
                taskId = TimberLoggerAdvanced.start("orphan_string_stress", parentTaskId);
                TimberLoggerAdvanced.logParams(taskId, LogParams.create().text("text1", "TEXT"));
                TimberLoggerAdvanced.logParams(taskId, LogParams.create().text("text2", "TEXT"));
                TimberLoggerAdvanced.logParams(taskId, LogParams.create().text("text3", "TEXT"));
                TimberLoggerAdvanced.logParams(taskId, LogParams.create().text("text4", "TEXT"));
                TimberLoggerAdvanced.logParams(taskId, LogParams.create().text("text5", "TEXT"));
                TimberLoggerAdvanced.logParams(taskId, LogParams.create().text("text6", "TEXT"));
                TimberLoggerAdvanced.logParams(taskId, LogParams.create().text("text7", "TEXT"));
                TimberLoggerAdvanced.logParams(taskId, LogParams.create().text("text8", "TEXT"));
                TimberLoggerAdvanced.logParams(taskId, LogParams.create().text("text9", "TEXT"));
                TimberLoggerAdvanced.logParams(taskId, LogParams.create().text("text10", "TEXT"));
                TimberLoggerAdvanced.logParams(taskId, LogParams.create().text("text11", "TEXT"));
                TimberLoggerAdvanced.logParams(taskId, LogParams.create().text("text12", "TEXT"));
                TimberLoggerAdvanced.logParams(taskId, LogParams.create().text("text13", "TEXT"));
                TimberLoggerAdvanced.logParams(taskId, LogParams.create().text("text14", "TEXT"));
                TimberLoggerAdvanced.logParams(taskId, LogParams.create().text("text15", "TEXT"));
                TimberLoggerAdvanced.logParams(taskId, LogParams.create().text("text16", "TEXT"));
                TimberLoggerAdvanced.logParams(taskId, LogParams.create().text("text17", "TEXT"));
                TimberLoggerAdvanced.logParams(taskId, LogParams.create().text("text18", "TEXT"));
                TimberLoggerAdvanced.logParams(taskId, LogParams.create().text("text19", "TEXT"));
                TimberLoggerAdvanced.logParams(taskId, LogParams.create().text("text20", "TEXT"));
                waitForTask(taskId, TaskStatus.UNTERMINATED, client);
                TimberLoggerAdvanced.success(taskId);
            }
            else{
                if(i + 1 == numOfParents){
                    TimberLoggerAdvanced.start(parentTaskId, "orphan_string_stress",  null, LogParams.create().context(CTX, CTX));
                    TimberLoggerAdvanced.logParams(parentTaskId, LogParams.create().text("text1", "TEXT"));
                    TimberLoggerAdvanced.logParams(parentTaskId, LogParams.create().text("text2", "TEXT"));
                    TimberLoggerAdvanced.logParams(parentTaskId, LogParams.create().text("text3", "TEXT"));
                    TimberLoggerAdvanced.logParams(parentTaskId, LogParams.create().text("text4", "TEXT"));
                    TimberLoggerAdvanced.logParams(parentTaskId, LogParams.create().text("text5", "TEXT"));
                    TimberLoggerAdvanced.logParams(parentTaskId, LogParams.create().text("text6", "TEXT"));
                    TimberLoggerAdvanced.logParams(parentTaskId, LogParams.create().text("text7", "TEXT"));
                    TimberLoggerAdvanced.logParams(parentTaskId, LogParams.create().text("text8", "TEXT"));
                    TimberLoggerAdvanced.logParams(parentTaskId, LogParams.create().text("text9", "TEXT"));
                    TimberLoggerAdvanced.logParams(parentTaskId, LogParams.create().text("text10", "TEXT"));
                    TimberLoggerAdvanced.logParams(parentTaskId, LogParams.create().text("text11", "TEXT"));
                    TimberLoggerAdvanced.logParams(parentTaskId, LogParams.create().text("text12", "TEXT"));
                    TimberLoggerAdvanced.logParams(parentTaskId, LogParams.create().text("text13", "TEXT"));
                    TimberLoggerAdvanced.logParams(parentTaskId, LogParams.create().text("text14", "TEXT"));
                    TimberLoggerAdvanced.logParams(parentTaskId, LogParams.create().text("text15", "TEXT"));
                    TimberLoggerAdvanced.logParams(parentTaskId, LogParams.create().text("text16", "TEXT"));
                    TimberLoggerAdvanced.logParams(parentTaskId, LogParams.create().text("text17", "TEXT"));
                    TimberLoggerAdvanced.logParams(parentTaskId, LogParams.create().text("text18", "TEXT"));
                    TimberLoggerAdvanced.logParams(parentTaskId, LogParams.create().text("text19", "TEXT"));
                    TimberLoggerAdvanced.logParams(parentTaskId, LogParams.create().text("text20", "TEXT"));
                    TimberLoggerAdvanced.success(parentTaskId);
                }
                else{
                    String newParentTaskId = Event.generateTaskId("orphan_string_stress");
                    TimberLoggerAdvanced.start(parentTaskId, "orphan_string_stress",  newParentTaskId, null);
                    TimberLoggerAdvanced.logParams(parentTaskId, LogParams.create().text("text1", "TEXT"));
                    TimberLoggerAdvanced.logParams(parentTaskId, LogParams.create().text("text2", "TEXT"));
                    TimberLoggerAdvanced.logParams(parentTaskId, LogParams.create().text("text3", "TEXT"));
                    TimberLoggerAdvanced.logParams(parentTaskId, LogParams.create().text("text4", "TEXT"));
                    TimberLoggerAdvanced.logParams(parentTaskId, LogParams.create().text("text5", "TEXT"));
                    TimberLoggerAdvanced.logParams(parentTaskId, LogParams.create().text("text6", "TEXT"));
                    TimberLoggerAdvanced.logParams(parentTaskId, LogParams.create().text("text7", "TEXT"));
                    TimberLoggerAdvanced.logParams(parentTaskId, LogParams.create().text("text8", "TEXT"));
                    TimberLoggerAdvanced.logParams(parentTaskId, LogParams.create().text("text9", "TEXT"));
                    TimberLoggerAdvanced.logParams(parentTaskId, LogParams.create().text("text10", "TEXT"));
                    TimberLoggerAdvanced.logParams(parentTaskId, LogParams.create().text("text11", "TEXT"));
                    TimberLoggerAdvanced.logParams(parentTaskId, LogParams.create().text("text12", "TEXT"));
                    TimberLoggerAdvanced.logParams(parentTaskId, LogParams.create().text("text13", "TEXT"));
                    TimberLoggerAdvanced.logParams(parentTaskId, LogParams.create().text("text14", "TEXT"));
                    TimberLoggerAdvanced.logParams(parentTaskId, LogParams.create().text("text15", "TEXT"));
                    TimberLoggerAdvanced.logParams(parentTaskId, LogParams.create().text("text16", "TEXT"));
                    TimberLoggerAdvanced.logParams(parentTaskId, LogParams.create().text("text17", "TEXT"));
                    TimberLoggerAdvanced.logParams(parentTaskId, LogParams.create().text("text18", "TEXT"));
                    TimberLoggerAdvanced.logParams(parentTaskId, LogParams.create().text("text19", "TEXT"));
                    TimberLoggerAdvanced.logParams(parentTaskId, LogParams.create().text("text20", "TEXT"));
                    TimberLoggerAdvanced.success(parentTaskId);
                    parentTaskId = newParentTaskId;
                }
            }
        }
        return Pair.of(parentTaskId, taskId);
    }

    private Pair<String, String> createOrphansStress() {
        String orphan = null;
        String parent = null;
        List<String> parentTasks = Lists.newLinkedList();
        for (int i = 0; i < numOfTasks; i++) {
            String parentTaskId = Event.generateTaskId("parent_stress");
            orphan = TimberLogger.start("orphan_stress", parentTaskId, null);
            TimberLogger.logText("text1", "Text");
            TimberLogger.logText("text2", "Text");
            TimberLogger.logText("text3", "Text");
            TimberLogger.logText("text4", "Text");
            TimberLogger.logText("text5", "Text");
            TimberLogger.logText("text6", "Text");
            TimberLogger.logText("text7", "Text");
            TimberLogger.logText("text8", "Text");
            TimberLogger.logText("text9", "Text");
            TimberLogger.logText("text10", "Text");
            TimberLogger.logText("text11", "Text");
            TimberLogger.logText("text12", "Text");
            TimberLogger.logText("text13", "Text");
            TimberLogger.logText("text14", "Text");
            TimberLogger.logText("text15", "Text");
            TimberLogger.logText("text16", "Text");
            TimberLogger.logText("text17", "Text");
            TimberLogger.logText("text18", "Text");
            TimberLogger.logText("text19", "Text");
            TimberLogger.logText("text20", "Text");
            TimberLogger.success();
            parentTasks.add(parentTaskId);
        }
        for (String parentTaskId : parentTasks) {
            TimberLoggerAdvanced.start(parentTaskId, "parent_stress", null, LogParams.create().context(CTX, parentTaskId));
            TimberLoggerAdvanced.success(parentTaskId);
            parent = parentTaskId;
        }
        return Pair.of(parent, orphan);
    }

    private String createChildrenTasks(List<String> tasksIds) {
        String childTaskId = null;
        for (String tasksId : tasksIds) {
            childTaskId = TimberLoggerAdvanced.start("child_stress", tasksId);
            TimberLoggerAdvanced.logParams(childTaskId, LogParams.create().text("text1", "TEXT"));
            TimberLoggerAdvanced.logParams(childTaskId, LogParams.create().text("text2", "TEXT"));
            TimberLoggerAdvanced.logParams(childTaskId, LogParams.create().text("text3", "TEXT"));
            TimberLoggerAdvanced.logParams(childTaskId, LogParams.create().text("text4", "TEXT"));
            TimberLoggerAdvanced.logParams(childTaskId, LogParams.create().text("text5", "TEXT"));
            TimberLoggerAdvanced.logParams(childTaskId, LogParams.create().text("text6", "TEXT"));
            TimberLoggerAdvanced.logParams(childTaskId, LogParams.create().text("text7", "TEXT"));
            TimberLoggerAdvanced.logParams(childTaskId, LogParams.create().text("text8", "TEXT"));
            TimberLoggerAdvanced.logParams(childTaskId, LogParams.create().text("text9", "TEXT"));
            TimberLoggerAdvanced.logParams(childTaskId, LogParams.create().text("text10", "TEXT"));
            TimberLoggerAdvanced.logParams(childTaskId, LogParams.create().text("text11", "TEXT"));
            TimberLoggerAdvanced.logParams(childTaskId, LogParams.create().text("text12", "TEXT"));
            TimberLoggerAdvanced.logParams(childTaskId, LogParams.create().text("text13", "TEXT"));
            TimberLoggerAdvanced.logParams(childTaskId, LogParams.create().text("text14", "TEXT"));
            TimberLoggerAdvanced.logParams(childTaskId, LogParams.create().text("text15", "TEXT"));
            TimberLoggerAdvanced.logParams(childTaskId, LogParams.create().text("text16", "TEXT"));
            TimberLoggerAdvanced.logParams(childTaskId, LogParams.create().text("text17", "TEXT"));
            TimberLoggerAdvanced.logParams(childTaskId, LogParams.create().text("text18", "TEXT"));
            TimberLoggerAdvanced.logParams(childTaskId, LogParams.create().text("text19", "TEXT"));
            TimberLoggerAdvanced.logParams(childTaskId, LogParams.create().text("text20", "TEXT"));
            TimberLoggerAdvanced.success(childTaskId);
        }
        return childTaskId;
    }

    private void runInParallel(Runnable task) throws InterruptedException, ExecutionException {
        List<Future<?>> futures = Lists.newArrayList();
        for (int i = 0; i < numOfThreads; i++) {
            Future<?> future = executorService.submit(task);
            futures.add(future);
        }
        for (Future future : futures) {
                future.get();
        }
    }

    private List<String> createAdvanceTasks() {
        List<String> retList = new ArrayList<>();
        for (int i = 0; i < numOfTasks; i++) {
            String taskId = TimberLoggerAdvanced.start("advanced_stress");
            TimberLoggerAdvanced.logParams(taskId, LogParams.create().text("text1", "TEXT"));
            TimberLoggerAdvanced.logParams(taskId, LogParams.create().text("text2", "TEXT"));
            TimberLoggerAdvanced.logParams(taskId, LogParams.create().text("text3", "TEXT"));
            TimberLoggerAdvanced.logParams(taskId, LogParams.create().text("text4", "TEXT"));
            TimberLoggerAdvanced.logParams(taskId, LogParams.create().text("text5", "TEXT"));
            TimberLoggerAdvanced.logParams(taskId, LogParams.create().text("text6", "TEXT"));
            TimberLoggerAdvanced.logParams(taskId, LogParams.create().text("text7", "TEXT"));
            TimberLoggerAdvanced.logParams(taskId, LogParams.create().text("text8", "TEXT"));
            TimberLoggerAdvanced.logParams(taskId, LogParams.create().text("text9", "TEXT"));
            TimberLoggerAdvanced.logParams(taskId, LogParams.create().text("text10", "TEXT"));
            TimberLoggerAdvanced.logParams(taskId, LogParams.create().text("text11", "TEXT"));
            TimberLoggerAdvanced.logParams(taskId, LogParams.create().text("text12", "TEXT"));
            TimberLoggerAdvanced.logParams(taskId, LogParams.create().text("text13", "TEXT"));
            TimberLoggerAdvanced.logParams(taskId, LogParams.create().text("text14", "TEXT"));
            TimberLoggerAdvanced.logParams(taskId, LogParams.create().text("text15", "TEXT"));
            TimberLoggerAdvanced.logParams(taskId, LogParams.create().text("text16", "TEXT"));
            TimberLoggerAdvanced.logParams(taskId, LogParams.create().text("text17", "TEXT"));
            TimberLoggerAdvanced.logParams(taskId, LogParams.create().text("text18", "TEXT"));
            TimberLoggerAdvanced.logParams(taskId, LogParams.create().text("text19", "TEXT"));
            TimberLoggerAdvanced.logParams(taskId, LogParams.create().text("text20", "TEXT"));
            TimberLoggerAdvanced.success(taskId);
            retList.add(taskId);
        }
        return retList;
    }

    private String runSimpleStress() {
        String retStr = null;
        for (int i = 0; i < numOfTasks; i++) {
            retStr = simpleStressLog();
        }
        return retStr;
    }

    @TimberLogTask(name = "simple_stress")
    private String simpleStressLog() {
        String currentTaskId = TimberLogger.getCurrentTaskId();
        TimberLogger.logText("text1", "Text");
        TimberLogger.logText("text2", "Text");
        TimberLogger.logText("text3", "Text");
        TimberLogger.logText("text4", "Text");
        TimberLogger.logText("text5", "Text");
        TimberLogger.logText("text6", "Text");
        TimberLogger.logText("text7", "Text");
        TimberLogger.logText("text8", "Text");
        TimberLogger.logText("text9", "Text");
        TimberLogger.logText("text10", "Text");
        TimberLogger.logText("text11", "Text");
        TimberLogger.logText("text12", "Text");
        TimberLogger.logText("text13", "Text");
        TimberLogger.logText("text14", "Text");
        TimberLogger.logText("text15", "Text");
        TimberLogger.logText("text16", "Text");
        TimberLogger.logText("text17", "Text");
        TimberLogger.logText("text18", "Text");
        TimberLogger.logText("text19", "Text");
        TimberLogger.logText("text20", "Text");
        return currentTaskId;
    }
}<|MERGE_RESOLUTION|>--- conflicted
+++ resolved
@@ -69,13 +69,7 @@
         if (StringUtils.isEmpty(awsRegion)){
             awsRegion = null;
         }
-<<<<<<< HEAD
-        client = new ElasticsearchClient(elasticUrl, 1000, 1, awsRegion, null, null,
-                7, 100, 1000000000, 3, 3, 1000,null ,1, 1,
-                4000, null, 10, 60, 10000, 2);
-=======
         client = new ElasticsearchClientForTests(elasticUrl, awsRegion);
->>>>>>> 6dad7c25
         executorService = Executors.newFixedThreadPool(numOfThreads);
         TimbermillServerOutputPipe pipe = new TimbermillServerOutputPipeBuilder().timbermillServerUrl(timbermillUrl).maxBufferSize(maxBufferSize).build();
         env = TEST + System.currentTimeMillis();
