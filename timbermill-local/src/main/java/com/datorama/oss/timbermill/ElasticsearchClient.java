--- conflicted
+++ resolved
@@ -658,10 +658,6 @@
 		LOG.trace("Persistence Status: {} persisted to disk, {} finished successfully, {} fetched maximum times, {} couldn't be inserted",numOfBulksPersistedToDisk,numOfSuccessfullBulksFromDisk,numOfFetchedMaxTimes,numOfCouldntBeInserted);
 		// -------- DEBUG -----------
 		return failedRequests.size()>0;
-<<<<<<< HEAD
-=======
-
->>>>>>> 4eefbb90
 	}
 
 	 void handleBulkRequestFailure(DbBulkRequest dbBulkRequest, int retryNum, BulkResponse responses ,String failureMessage){
