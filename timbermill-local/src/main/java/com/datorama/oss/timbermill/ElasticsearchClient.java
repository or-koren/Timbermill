--- conflicted
+++ resolved
@@ -2,11 +2,8 @@
 
 import java.io.IOException;
 import java.io.InputStream;
-<<<<<<< HEAD
 import java.time.ZonedDateTime;
-=======
 import java.time.LocalTime;
->>>>>>> d9bbefe3
 import java.util.*;
 import java.util.concurrent.*;
 import java.util.concurrent.atomic.AtomicInteger;
@@ -751,14 +748,9 @@
 		dailyResetCounters();
 
 		boolean keepRunning = false;
-<<<<<<< HEAD
-		LOG.info("Persistence Status: {} persisted to disk, {} re-processed successfully, {} failed after max retries from db, {} couldn't be inserted to db", numOfBulksPersistedToDisk,
+		LOG.info("Persistence Status: {} persisted to disk, {} re-processed successfully, {} failed after max retries from db since 00:00, {} couldn't be inserted to db since 00:00", numOfBulksPersistedToDisk,
 				numOfSuccessfulBulksFromDisk,
 				numOfFetchedMaxTimes, numOfCouldNotBeInserted);
-=======
-		LOG.info("Persistence Status: {} persisted to disk, {} re-processed successfully, {} failed after max retries from db since 00:00, {} couldn't be inserted to db since 00:00", numOfBulksPersistedToDisk, numOfSuccessfullBulksFromDisk,
-				numOfFetchedMaxTimes, numOfCouldntBeInserted);
->>>>>>> d9bbefe3
 		if (diskHandler.hasFailedBulks()) {
 			keepRunning = true;
 			int successBulks = 0;
