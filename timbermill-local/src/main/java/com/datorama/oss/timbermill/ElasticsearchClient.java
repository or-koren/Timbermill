package com.datorama.oss.timbermill;

import java.io.IOException;
import java.io.InputStream;
import java.time.ZonedDateTime;
import java.util.*;
import java.util.concurrent.*;
import java.util.concurrent.locks.ReadWriteLock;
import java.util.concurrent.locks.ReentrantReadWriteLock;

import org.apache.commons.lang3.StringUtils;
import org.apache.commons.lang3.tuple.Pair;
import org.apache.http.HttpHost;
import org.apache.http.HttpRequestInterceptor;
import org.apache.http.auth.AuthScope;
import org.apache.http.auth.UsernamePasswordCredentials;
import org.apache.http.client.CredentialsProvider;
import org.apache.http.impl.client.BasicCredentialsProvider;
import org.elasticsearch.ElasticsearchException;
import org.elasticsearch.action.ActionResponse;
import org.elasticsearch.action.admin.cluster.storedscripts.PutStoredScriptRequest;
import org.elasticsearch.action.admin.indices.alias.Alias;
import org.elasticsearch.action.admin.indices.alias.get.GetAliasesRequest;
import org.elasticsearch.action.bulk.BulkRequest;
import org.elasticsearch.action.bulk.BulkResponse;
import org.elasticsearch.action.index.IndexRequest;
import org.elasticsearch.action.search.*;
import org.elasticsearch.action.update.UpdateRequest;
import org.elasticsearch.client.*;
import org.elasticsearch.client.core.CountRequest;
import org.elasticsearch.client.core.CountResponse;
import org.elasticsearch.client.indices.CreateIndexRequest;
import org.elasticsearch.client.indices.PutIndexTemplateRequest;
import org.elasticsearch.client.indices.rollover.RolloverRequest;
import org.elasticsearch.client.indices.rollover.RolloverResponse;
import org.elasticsearch.common.bytes.BytesArray;
import org.elasticsearch.common.settings.Settings;
import org.elasticsearch.common.unit.ByteSizeUnit;
import org.elasticsearch.common.unit.ByteSizeValue;
import org.elasticsearch.common.unit.TimeValue;
import org.elasticsearch.common.xcontent.XContentType;
import org.elasticsearch.index.query.*;
import org.elasticsearch.search.SearchHit;
import org.elasticsearch.search.builder.SearchSourceBuilder;
import org.slf4j.Logger;
import org.slf4j.LoggerFactory;

import com.amazonaws.auth.AWS4Signer;
import com.amazonaws.auth.DefaultAWSCredentialsProviderChain;
import com.amazonaws.util.IOUtils;
import com.datorama.oss.timbermill.common.ElasticsearchUtil;
import com.datorama.oss.timbermill.common.KamonConstants;
import com.datorama.oss.timbermill.common.ZonedDateTimeConverter;
import com.datorama.oss.timbermill.common.disk.DbBulkRequest;
import com.datorama.oss.timbermill.common.disk.DiskHandler;
import com.datorama.oss.timbermill.common.disk.IndexRetryManager;
import com.datorama.oss.timbermill.unit.Task;
import com.datorama.oss.timbermill.unit.TaskStatus;
import com.google.common.base.Stopwatch;
import com.google.common.collect.Lists;
import com.google.common.collect.Maps;
import com.google.common.collect.Sets;
import com.google.gson.*;
import com.google.gson.internal.LazilyParsedNumber;

import static com.datorama.oss.timbermill.common.ElasticsearchUtil.TIMBERMILL_INDEX_PREFIX;
import static org.elasticsearch.action.update.UpdateHelper.ContextFields.CTX;
import static org.elasticsearch.common.Strings.EMPTY_ARRAY;

public class ElasticsearchClient {

	public static final String TYPE = "_doc";
	public static final String TIMBERMILL_SCRIPT = "timbermill-script";
	public static final Gson GSON = new GsonBuilder().registerTypeAdapter(ZonedDateTime.class, new ZonedDateTimeConverter()).create();
	private static final TermsQueryBuilder PARTIALS_QUERY = new TermsQueryBuilder("status", TaskStatus.PARTIAL_ERROR, TaskStatus.PARTIAL_INFO_ONLY, TaskStatus.PARTIAL_SUCCESS, TaskStatus.UNTERMINATED);
	private static final TermQueryBuilder ORPHANS_QUERY = QueryBuilders.termQuery("orphan", true);
	private static final String[] ALL_TASK_FIELDS = {"*"};

	private static final Logger LOG = LoggerFactory.getLogger(ElasticsearchClient.class);
	private static final String TTL_FIELD = "meta.dateToDelete";
	private static final String[] PARENT_FIELD_TO_FETCH = { "env", "parentId", "orphan", "primaryId", CTX + ".*", "parentsPath", "name"};
	private final RestHighLevelClient client;
	private final int indexBulkSize;
	private final ExecutorService executorService;
	private long maxIndexAge;
	private long maxIndexSizeInGB;
	private long maxIndexDocs;
	private String currentIndex;
	private String oldIndex;
	private final int numOfElasticSearchActionsTries;
	private IndexRetryManager retryManager;
	private Bulker bulker;
	private int searchMaxSize;
	private final int scrollLimitation;
	private final int scrollTimeoutSeconds;

	private final ReadWriteLock indexRolloverValuesAccessController;

	public ElasticsearchClient(String elasticUrl, int indexBulkSize, int indexingThreads, String awsRegion, String elasticUser, String elasticPassword, long maxIndexAge,
			long maxIndexSizeInGB, long maxIndexDocs, int numOfElasticSearchActionsTries, int maxBulkIndexFetches, int searchMaxSize, DiskHandler diskHandler, int numberOfShards, int numberOfReplicas,
			int maxTotalFields, Bulker bulker, int scrollLimitation, int scrollTimeoutSeconds) {

		if (diskHandler!=null && !diskHandler.isCreatedSuccessfully()){
			diskHandler = null;
		}

		validateProperties(indexBulkSize, indexingThreads, maxIndexAge, maxIndexSizeInGB, maxIndexDocs, numOfElasticSearchActionsTries, numOfElasticSearchActionsTries, scrollLimitation, scrollTimeoutSeconds);
		this.indexBulkSize = indexBulkSize;
		this.searchMaxSize = searchMaxSize;
		this.maxIndexAge = maxIndexAge;
        this.maxIndexSizeInGB = maxIndexSizeInGB;
        this.maxIndexDocs = maxIndexDocs;
		this.numOfElasticSearchActionsTries = numOfElasticSearchActionsTries;
        this.executorService = Executors.newFixedThreadPool(indexingThreads);
        this.scrollLimitation = scrollLimitation;
        this.scrollTimeoutSeconds = scrollTimeoutSeconds;
        HttpHost httpHost = HttpHost.create(elasticUrl);
        LOG.info("Connecting to Elasticsearch at url {}", httpHost.toURI());
        RestClientBuilder builder = RestClient.builder(httpHost);
        if (!StringUtils.isEmpty(awsRegion)){
            LOG.info("Trying to connect to AWS Elasticsearch");
            AWS4Signer signer = new AWS4Signer();
            String serviceName = "es";
            signer.setServiceName(serviceName);
            signer.setRegionName(awsRegion);
            HttpRequestInterceptor interceptor = new AWSRequestSigningApacheInterceptor(serviceName, signer, new DefaultAWSCredentialsProviderChain());
            builder.setHttpClientConfigCallback(callback -> callback.addInterceptorLast(interceptor));
        }

        if (!StringUtils.isEmpty(elasticUser)){
            LOG.info("Connection to Elasticsearch using user {}", elasticUser);
            final CredentialsProvider credentialsProvider = new BasicCredentialsProvider();
            credentialsProvider.setCredentials(AuthScope.ANY, new UsernamePasswordCredentials(elasticUser, elasticPassword));
            builder.setHttpClientConfigCallback(httpClientBuilder -> httpClientBuilder
                    .setDefaultCredentialsProvider(credentialsProvider));
        }

        client = new RestHighLevelClient(builder);
        if (bulker == null){
        	bulker = new Bulker(client);
		}
        this.bulker = bulker;
		this.retryManager = new IndexRetryManager(numOfElasticSearchActionsTries, maxBulkIndexFetches, diskHandler, bulker);
		bootstrapElasticsearch(numberOfShards, numberOfReplicas, maxTotalFields);
		this.indexRolloverValuesAccessController = new ReentrantReadWriteLock();
    }

    public Map<String, Task> getMissingParents(Set<String> startEventsIds, Set<String> parentIds, String flowId) {
		LOG.debug("Flow ID: [{}]. Fetching {} missing parents", flowId, parentIds.size());

		parentIds.removeAll(startEventsIds);
        Map<String, Task> previouslyIndexedParentTasks = Maps.newHashMap();
        try {
            previouslyIndexedParentTasks = fetchIndexedTasks(parentIds, flowId);
        } catch (Throwable t) {
            LOG.error("Flow ID: [{}]. Error fetching indexed tasks from Elasticsearch", flowId, t);
        }
        LOG.debug("Flow ID: [{}]. Fetched {} parents", flowId, previouslyIndexedParentTasks.size());
        return previouslyIndexedParentTasks;
    }

	private void validateProperties(int indexBulkSize, int indexingThreads, long maxIndexAge, long maxIndexSizeInGB, long maxIndexDocs, int numOfMergedTasksTries, int numOfElasticSearchActionsTries,
			int scrollLimitation, int scrollTimeoutSeconds) {
		if (indexBulkSize < 1) {
			throw new RuntimeException("Index bulk size property should be larger than 0");
		}
		if (indexingThreads < 1) {
			throw new RuntimeException("Indexing threads property should be larger than 0");
		}
		if (maxIndexAge < 1) {
			throw new RuntimeException("Index max age property should be larger than 0");
		}
		if (maxIndexSizeInGB < 1) {
			throw new RuntimeException("Index max size property should be larger than 0");
		}
		if (maxIndexDocs < 1) {
			throw new RuntimeException("Index max docs property should be larger than 0");
		}
		if (numOfMergedTasksTries < 0) {
			throw new RuntimeException("Max merge tasks retries property should not be below 0");
		}
		if (numOfElasticSearchActionsTries < 0) {
			throw new RuntimeException("Max elasticsearch actions tries property should not be below 0");
		}
		if (scrollLimitation < 0) {
			throw new RuntimeException("Elasticsearch scroll limitation property should not be below 0");
		}
		if (scrollTimeoutSeconds < 1) {
			throw new RuntimeException("Elasticsearch scroll timeout limitayion  property should not be below 1");
		}
	}

	public boolean doesIndexAlreadyRolledOver() {
		indexRolloverValuesAccessController.readLock().lock();
		boolean result = null != oldIndex;
		indexRolloverValuesAccessController.readLock().unlock();
		return  result;
	}

	public String unsafeGetCurrentIndex() {
        return currentIndex;
    }

    public String unsafeGetOldIndex() {
        return oldIndex;
    }

    public void setRollOveredIndicesValues(String oldIndex, String currentIndex) {
		//blocking
		indexRolloverValuesAccessController.writeLock().lock();
		this.currentIndex = currentIndex;
		this.oldIndex = oldIndex;
		indexRolloverValuesAccessController.writeLock().unlock();
	}

    private Map<String, Task> fetchIndexedTasks(Set<String> tasksToFetch, String flowId) {
		Map<String, Task> fetchedTasks = Collections.emptyMap();
		if (!tasksToFetch.isEmpty()) {
			fetchedTasks = getNonOrphansTasksByIds(tasksToFetch, flowId);
			for (String taskId : tasksToFetch) {
				if (!fetchedTasks.containsKey(taskId)){
					LOG.debug("Flow ID: [{}]. Couldn't find missing parent task with ID {} in Elasticsearch", flowId, taskId);
				}
			}
		}
		return fetchedTasks;
	}

    public Task getTaskById(String taskId){
		Map<String, Task> tasksByIds = getTasksByIds(null, Sets.newHashSet(taskId), "Test", ALL_TASK_FIELDS, EMPTY_ARRAY, "test");
		return tasksByIds.get(taskId);
	}

    public List<Task> getMultipleTasksByIds(String taskId) {
        IdsQueryBuilder idsQueryBuilder = QueryBuilders.idsQuery().addIds(taskId);
		Map<String, List<Task>> map = runScrollQuery(null, idsQueryBuilder, "Test", EMPTY_ARRAY, ALL_TASK_FIELDS, "test");
		return map.get(taskId);
    }

    private Map<String, Task> getTasksByIds(String index, Set<String> taskIds, String functionDescription, String[] taskFieldsToInclude, String[] taskFieldsToExclude, String flowId) {
        IdsQueryBuilder idsQueryBuilder = QueryBuilders.idsQuery();
        for (String taskId : taskIds) {
            idsQueryBuilder.addIds(taskId);
        }
		return getSingleTaskByIds(idsQueryBuilder, index, functionDescription, taskFieldsToInclude, taskFieldsToExclude, flowId);
    }

	private Map<String, Task> getNonOrphansTasksByIds(Set<String> taskIds, String flowId) {
		IdsQueryBuilder idsQueryBuilder = QueryBuilders.idsQuery();
		for (String taskId : taskIds) {
			idsQueryBuilder.addIds(taskId);
		}
		BoolQueryBuilder boolQueryBuilder = QueryBuilders.boolQuery();
		ExistsQueryBuilder startedTaskQueryBuilder = QueryBuilders.existsQuery("primaryId");

		boolQueryBuilder.filter(idsQueryBuilder);
		boolQueryBuilder.filter(startedTaskQueryBuilder);
		boolQueryBuilder.mustNot(ORPHANS_QUERY);
		return getSingleTaskByIds(boolQueryBuilder, null, "Fetch previously indexed parent tasks", ElasticsearchClient.PARENT_FIELD_TO_FETCH, EMPTY_ARRAY, flowId);
	}

	public Map<String, Task> getLatestOrphanIndexed(int partialTasksGraceMinutes, int orphansFetchPeriodMinutes, String flowId) {
		Set<String> envsToFilterOn = getIndexedEnvs();
		BoolQueryBuilder finalOrphansQuery = QueryBuilders.boolQuery();
		RangeQueryBuilder partialOrphansRangeQuery = buildRelativeRangeQuery(partialTasksGraceMinutes);
		RangeQueryBuilder allOrphansRangeQuery = buildRelativeRangeQuery(orphansFetchPeriodMinutes, partialTasksGraceMinutes);
		TermsQueryBuilder envsQuery = QueryBuilders.termsQuery("env", envsToFilterOn);

		BoolQueryBuilder nonPartialOrphansQuery = QueryBuilders.boolQuery();
		nonPartialOrphansQuery.filter(ORPHANS_QUERY);
		nonPartialOrphansQuery.filter(envsQuery);
		nonPartialOrphansQuery.filter(partialOrphansRangeQuery);
		nonPartialOrphansQuery.mustNot(PARTIALS_QUERY);
<<<<<<< HEAD
		nonPartialOrphansQuery.filter(partialOrphansRangeQuery);
=======
>>>>>>> 687c46b1

		BoolQueryBuilder orphansWithoutPartialLimitationQuery = QueryBuilders.boolQuery();
		orphansWithoutPartialLimitationQuery.filter(ORPHANS_QUERY);
		orphansWithoutPartialLimitationQuery.filter(envsQuery);
		orphansWithoutPartialLimitationQuery.filter(allOrphansRangeQuery);

		finalOrphansQuery.should(orphansWithoutPartialLimitationQuery);
		finalOrphansQuery.should(nonPartialOrphansQuery);

		return getSingleTaskByIds(finalOrphansQuery, null, "Fetch latest indexed orphans", PARENT_FIELD_TO_FETCH, EMPTY_ARRAY, flowId);

	}

    private Map<String, Task> getSingleTaskByIds(AbstractQueryBuilder queryBuilder, String index, String functionDescription, String[] taskFieldsToInclude, String[] taskFieldsToExclude,
			String flowId) {
        Map<String, Task> retMap = Maps.newHashMap();
		Map<String, List<Task>> tasks = runScrollQuery(index, queryBuilder, functionDescription, taskFieldsToInclude, taskFieldsToExclude, flowId);
		for (Map.Entry<String, List<Task>> entry : tasks.entrySet()) {
			List<Task> tasksList = entry.getValue();
			String taskId = entry.getKey();
			if (tasksList.size() == 1){
				retMap.put(taskId, tasksList.get(0));
			}
			else {
				LOG.warn("Flow ID: [{}]. Fetched multiple tasks per id [{}] from Elasticsearch for [{}]. Tasks: {}", flowId, taskId, functionDescription, tasksList);
			}
		}
		return retMap;
    }

    void indexMetaDataTasks(String env, Collection<String> metadataEvents, String flowId) {
        String index = createTimbermillAlias(env, flowId);

        BulkRequest bulkRequest = new BulkRequest();
        for (String metadataEvent : metadataEvents) {
            IndexRequest indexRequest = new IndexRequest(index, TYPE).source(metadataEvent, XContentType.JSON);
            bulkRequest.add(indexRequest);
        }
		try {
			runWithRetries(() -> client.bulk(bulkRequest, RequestOptions.DEFAULT) , 1, "Index metadata tasks", flowId);
		} catch (MaxRetriesException e) {
			LOG.error("Couldn't index metadata event with events {} to elasticsearch cluster.", metadataEvents.toString());
		}
	}

	public void close(){
        try {
            client.close();
        } catch (IOException e) {
            throw new ElasticsearchException(e);
        }
    }

	// return number of failed requests
	public int sendDbBulkRequest(DbBulkRequest dbBulkRequest, String flowId, int bulkNum) {
		BulkRequest request = dbBulkRequest.getRequest();
		int numberOfActions = request.numberOfActions();
		LOG.debug("Flow ID: [{}]. Bulk #{}. Batch of {} index requests sent to Elasticsearch. Batch size: {} bytes", flowId, bulkNum, numberOfActions, request.estimatedSizeInBytes());

		try {
			BulkResponse responses = bulk(dbBulkRequest);
			if (responses.hasFailures()) {
				return retryManager.retrySendDbBulkRequest(dbBulkRequest,responses,responses.buildFailureMessage(), flowId, bulkNum);
			}
			LOG.debug("Flow ID: [{}]. Bulk #{}. Batch of {} index requests finished successfully. Took: {} millis.", flowId, bulkNum, numberOfActions, responses.getTook().millis());
			if (dbBulkRequest.getTimesFetched() > 0 ){
				KamonConstants.TASKS_FETCHED_FROM_DISK_HISTOGRAM.withTag("outcome","success").record(1);
			}
			return 0;
		} catch (Throwable t) {
			return retryManager.retrySendDbBulkRequest(dbBulkRequest,null,t.getMessage(), flowId, bulkNum);
		}
	}

	// wrap bulk method as a not-final method in order that Mockito will able to mock it
	BulkResponse bulk(DbBulkRequest request) throws IOException {
		return bulker.bulk(request);
	}

	//Return number of failed tasks
	public int index(Map<String, Task> tasksMap, String index, String flowId) {
        Collection<Pair<Future<Integer>, DbBulkRequest>> futuresRequests = createFuturesRequests(tasksMap, index, flowId);

		int bulkNum = 1;
		int overallFailedRequests = 0;
		for (Pair<Future<Integer>, DbBulkRequest> futureRequest : futuresRequests) {
			try {
				Integer failedRequests = futureRequest.getLeft().get();
				overallFailedRequests += failedRequests;
			} catch (InterruptedException e) {
				LOG.error("Flow ID: [{}]. Bulk #{}. An error was thrown while indexing a batch, going to retry", flowId, bulkNum, e);
				sendDbBulkRequest(futureRequest.getRight(), flowId, bulkNum);
			} catch (ExecutionException e) {
				LOG.error("Flow ID: [{}]. Bulk #{}. An error was thrown while indexing a batch, which won't be persisted to disk", flowId, bulkNum, e);
			}
			bulkNum++;
        }
		return overallFailedRequests;
    }

    void rolloverIndex(String timbermillAlias, String flowId) {
		try {
			RolloverRequest rolloverRequest = new RolloverRequest(timbermillAlias, null);
			rolloverRequest.addMaxIndexAgeCondition(new TimeValue(maxIndexAge, TimeUnit.DAYS));
			rolloverRequest.addMaxIndexSizeCondition(new ByteSizeValue(maxIndexSizeInGB, ByteSizeUnit.GB));
			rolloverRequest.addMaxIndexDocsCondition(maxIndexDocs);
			RolloverResponse rolloverResponse = (RolloverResponse) runWithRetries(() -> client.indices().rollover(rolloverRequest, RequestOptions.DEFAULT), 1, "Rollover alias " + timbermillAlias,
					flowId);
			if (rolloverResponse.isRolledOver()){
				LOG.info("Flow ID: [{}]. Alias {} rolled over, new index is [{}]", flowId, timbermillAlias, rolloverResponse.getNewIndex());
				setRollOveredIndicesValues(rolloverResponse.getOldIndex(), rolloverResponse.getNewIndex());

			}
		} catch (Exception e) {
			LOG.error("Flow ID: [{}]. Could not rollovered alias {}", flowId, timbermillAlias);
		}
    }

	public void migrateTasksToNewIndex(int relativeMinutes, String flowId) {
		Map<String, Task> tasksToMigrateIntoNewIndex = Maps.newHashMap();

		indexRolloverValuesAccessController.readLock().lock();
		String oldIndex = this.oldIndex;
		String currentIndex = this.currentIndex;
		indexRolloverValuesAccessController.readLock().unlock();

		Map<String, Task> matchingPartialsTasksFromOldIndex = findMatchingTasksToMigrate(relativeMinutes, oldIndex, currentIndex, flowId);
		Map<String, Task> matchingPartialsTasksFromNewIndex = findMatchingTasksToMigrate(relativeMinutes, currentIndex, oldIndex, flowId);
		tasksToMigrateIntoNewIndex.putAll(matchingPartialsTasksFromOldIndex);
		tasksToMigrateIntoNewIndex.putAll(matchingPartialsTasksFromNewIndex);
		indexAndDeleteTasks(tasksToMigrateIntoNewIndex, oldIndex, currentIndex, flowId);
	}

	private Map<String,Task> findMatchingTasksToMigrate(int relativeMinutes, String indexOfPartials, String indexOfMatchingTasks, String flowId) {
		BoolQueryBuilder latestPartialsQuery = getLatestPartialsQuery(relativeMinutes);

		Map<String, Task> matchingTasks = Maps.newHashMap();
		String functionDescription = "Migrate old tasks to new index";
		Map<String, Task> singleTaskByIds = getSingleTaskByIds(latestPartialsQuery, indexOfPartials, functionDescription, EMPTY_ARRAY, ALL_TASK_FIELDS, flowId);
		if (!singleTaskByIds.isEmpty()) {
			matchingTasks = getTasksByIds(indexOfMatchingTasks, singleTaskByIds.keySet(), functionDescription, ALL_TASK_FIELDS, EMPTY_ARRAY, flowId);

			KamonConstants.PARTIAL_TASKS_FOUND_HISTOGRAM.withoutTags().record(singleTaskByIds.size());
			LOG.info("Flow ID: [{}]. Found {} partials tasks in index {}.", flowId, matchingTasks.size(), indexOfPartials);
		}
		return matchingTasks;
	}

	private BoolQueryBuilder getLatestPartialsQuery(int relativeMinutes) {
		BoolQueryBuilder latestPartialsQuery = QueryBuilders.boolQuery();
		RangeQueryBuilder latestItemsQuery = buildRelativeRangeQuery(relativeMinutes);
		TermsQueryBuilder envsQuery = QueryBuilders.termsQuery("env", getIndexedEnvs());

		latestPartialsQuery.filter(latestItemsQuery);
		latestPartialsQuery.filter(envsQuery);
		latestPartialsQuery.filter(PARTIALS_QUERY);
		return latestPartialsQuery;
	}

	private void indexAndDeleteTasks(Map<String, Task> tasksToMigrateIntoNewIndex, String oldIndex, String currentIndex, String flowId) {
		if (!tasksToMigrateIntoNewIndex.isEmpty()) {
			LOG.info("Flow ID: [{}]. Migrating {} tasks to new index [{}]", flowId, tasksToMigrateIntoNewIndex.size(), currentIndex);
			int failedRequests = index(tasksToMigrateIntoNewIndex, currentIndex, flowId);
			if (failedRequests > 0){
				LOG.info("Flow ID: [{}]. There were {} failed migration requests", flowId, failedRequests);
				KamonConstants.PARTIAL_TASKS_FAILED_TO_MIGRATED_HISTOGRAM.withoutTags().record(failedRequests);
			}
			deleteTasksFromIndex(tasksToMigrateIntoNewIndex.keySet(), oldIndex, flowId);
			KamonConstants.PARTIAL_TASKS_MIGRATED_HISTOGRAM.withoutTags().record(tasksToMigrateIntoNewIndex.size());
		}
    }

	private Collection<Pair<Future<Integer>, DbBulkRequest>> createFuturesRequests(Map<String, Task> tasksMap, String index, String flowId) {
		Collection<UpdateRequest> requests = createUpdateRequests(tasksMap, index, flowId);
		BulkRequest request = new BulkRequest();
		Collection<Pair<Future<Integer>, DbBulkRequest>> futures = new ArrayList<>();
		int bulkNum = 1;
        for (UpdateRequest updateRequest : requests) {
            request.add(updateRequest);

            if (request.estimatedSizeInBytes() > indexBulkSize) {
				DbBulkRequest dbBulkRequest = new DbBulkRequest(request);
				addRequestToFutures(dbBulkRequest, futures, flowId, bulkNum);
                request = new BulkRequest();
                bulkNum++;
            }
        }
        if (!request.requests().isEmpty()) {
			DbBulkRequest dbBulkRequest = new DbBulkRequest(request);
			addRequestToFutures(dbBulkRequest, futures, flowId, bulkNum);
        }
		return futures;
    }

	private void addRequestToFutures(DbBulkRequest request, Collection<Pair<Future<Integer>, DbBulkRequest>> futures, String flowId, int bulkNum) {
        Future<Integer> future = executorService.submit(() -> {return sendDbBulkRequest(request, flowId, bulkNum);});
        futures.add(Pair.of(future, request));
    }

    private Collection<UpdateRequest> createUpdateRequests(Map<String, Task> tasksMap, String index, String flowId) {
        Collection<UpdateRequest> requests = new ArrayList<>();
        for (Map.Entry<String, Task> taskEntry : tasksMap.entrySet()) {
            Task task = taskEntry.getValue();

            try {
				UpdateRequest updateRequest = task.getUpdateRequest(index, taskEntry.getKey());
				requests.add(updateRequest);
			} catch (Throwable t){
				LOG.error("Flow ID: [" + flowId + "]. Failed while creating update request. task:" + task.toString(), t);
			}
        }
        return requests;
    }

    private void bootstrapElasticsearch(int numberOfShards, int numberOfReplicas, int maxTotalFields) {
		try {
			putIndexTemplate(numberOfShards, numberOfReplicas, maxTotalFields);
			puStoredScript();
		} catch (MaxRetriesException e) {
			throw new RuntimeException(e);
		}
	}

	private void puStoredScript() throws MaxRetriesException {
		PutStoredScriptRequest request = new PutStoredScriptRequest();
		request.id(TIMBERMILL_SCRIPT);
		String content = "{\n"
				+ "  \"script\": {\n"
				+ "    \"lang\": \"painless\",\n"
				+ "    \"source\": \"" + ElasticsearchUtil.SCRIPT
				+ "  }\n"
				+ "}";
		request.content(new BytesArray(content), XContentType.JSON);
		runWithRetries(() -> client.putScript(request, RequestOptions.DEFAULT), 1, "Put Timbermill stored script", "bootstrap");
	}

	private void putIndexTemplate(int numberOfShards, int numberOfReplicas, int maxTotalFields) throws MaxRetriesException {
        PutIndexTemplateRequest request = new PutIndexTemplateRequest("timbermill2-template");

        request.patterns(Lists.newArrayList(TIMBERMILL_INDEX_PREFIX + "*"));
        request.settings(Settings.builder().put("index.mapping.total_fields.limit", maxTotalFields)
				.put("number_of_shards", numberOfShards)
				.put("number_of_replicas", numberOfReplicas));
		request.mapping(ElasticsearchUtil.MAPPING, XContentType.JSON);
		runWithRetries(() -> client.indices().putTemplate(request, RequestOptions.DEFAULT), 1, "Put Timbermill Index Template", "bootstrap");
    }

    public String createTimbermillAlias(String env, String flowId) {
        String timbermillAlias = ElasticsearchUtil.getTimbermillIndexAlias(env);
		String initialIndex = getInitialIndex(timbermillAlias);
		GetAliasesRequest requestWithAlias = new GetAliasesRequest(timbermillAlias);
		try {
			GetAliasesResponse response = (GetAliasesResponse) runWithRetries(() -> client.indices().getAlias(requestWithAlias, RequestOptions.DEFAULT), 1,
					"Get Timbermill alias for env " + env, flowId);
			boolean exists = !response.getAliases().isEmpty();
			if (!exists) {
				CreateIndexRequest request = new CreateIndexRequest(initialIndex);
				Alias alias = new Alias(timbermillAlias);
				request.alias(alias);
				runWithRetries(() -> client.indices().create(request, RequestOptions.DEFAULT), 1, "Create index alias " + timbermillAlias + " for index " + initialIndex, flowId);
				setRollOveredIndicesValues(null, initialIndex);
			}
		} catch (MaxRetriesException e){
			LOG.error("Flow ID: [{}]. Failed creating Timbermill Alias {}, going to use index {}",flowId, timbermillAlias, initialIndex);
			return initialIndex;
		}
		return timbermillAlias;
	}

    private String getInitialIndex(String timbermillAlias) {
        String initialSerial = ElasticsearchUtil.getIndexSerial(1);
        return timbermillAlias + ElasticsearchUtil.INDEX_DELIMITER + initialSerial;
    }

	private Map<String, List<Task>> runScrollQuery(String index, QueryBuilder query, String functionDescription, String[] taskFieldsToInclude, String[] taskFieldsToExclude, String flowId){
		SearchRequest searchRequest = createSearchRequest(index, query, taskFieldsToInclude, taskFieldsToExclude);

		List<SearchResponse> searchResponses = new ArrayList<>();
		try {
			SearchResponse searchResponse = (SearchResponse) runWithRetries(() -> client.search(searchRequest, RequestOptions.DEFAULT), 1, "Initial search for " + functionDescription, flowId);
			String scrollId = searchResponse.getScrollId();
			Set<String> scrollIds = Sets.newHashSet(scrollId);
			searchResponses.add(searchResponse);
<<<<<<< HEAD

			while (shouldKeepScrolling(searchResponse)) {
				SearchScrollRequest scrollRequest = new SearchScrollRequest(scrollId);
				scrollRequest.scroll(TimeValue.timeValueMinutes(1L));
				searchResponse = (SearchResponse) runWithRetries(() -> client.scroll(scrollRequest, RequestOptions.DEFAULT), 1, "Scroll search for scroll id: " + scrollId + " for " + functionDescription,
						flowId);

				scrollId = searchResponse.getScrollId();
				scrollIds.add(scrollId);
				searchResponses.add(searchResponse);
=======
			SearchHit[] searchHits = searchResponse.getHits().getHits();
			boolean keepScrolling = searchHits != null && searchHits.length > 0;
			Stopwatch stopWatch = Stopwatch.createUnstarted();
			int numOfScrollsPerformed = 0;
			boolean timeoutReached = false;
			boolean numOfScrollsReached = false;
			while (keepScrolling && !timeoutReached && !numOfScrollsReached) {
				SearchScrollRequest scrollRequest = new SearchScrollRequest(scrollId);
				scrollRequest.scroll(scroll);
				stopWatch.start();
				SearchResponse scrollResponse = (SearchResponse) runWithRetries(() -> client.scroll(scrollRequest, RequestOptions.DEFAULT), 1, "Scroll search for scroll id: " + scrollId + " for " + functionDescription);
				stopWatch.stop();
				scrollId = scrollResponse.getScrollId();
				searchResponses.add(scrollResponse);
				SearchHit[] scrollHits = scrollResponse.getHits().getHits();
				timeoutReached = stopWatch.elapsed(TimeUnit.SECONDS) > scrollTimeoutSeconds;
				numOfScrollsReached = ++numOfScrollsPerformed >= scrollLimitation;
				keepScrolling = scrollHits != null && scrollHits.length > 0;
				if (timeoutReached && keepScrolling) {
					LOG.error("Scroll timeout limit of [{} seconds] reached", scrollTimeoutSeconds);
				}
				if (numOfScrollsReached && keepScrolling) {
					LOG.error("Scrolls amount  limit of [{} seconds] reached", scrollLimitation);
				}
			}
			ClearScrollRequest clearScrollRequest = new ClearScrollRequest();
			clearScrollRequest.addScrollId(scrollId);
			try {
				ClearScrollResponse clearScrollResponse = client.clearScroll(clearScrollRequest, RequestOptions.DEFAULT);
				boolean succeeded = clearScrollResponse.isSucceeded();
				if (!succeeded) {
					LOG.error("Couldn't clear scroll id " + scrollId + " for " + functionDescription  +" in index " + index);
				}
			} catch (Throwable e) {
				LOG.error("Couldn't clear scroll id " + scrollId + " for " + functionDescription  +" in index " + index, e);
>>>>>>> 687c46b1
			}
			clearScroll(index, functionDescription, scrollIds, flowId);
		}
		catch (MaxRetriesException e) {
			// return what managed to be found before failing.
		}
		return addHitsToMap(searchResponses);
    }

	private void clearScroll(String index, String functionDescription, Set<String> scrollIds, String flowId) {
		ClearScrollRequest clearScrollRequest = new ClearScrollRequest();
		for (String scrollId : scrollIds) {
			clearScrollRequest.addScrollId(scrollId);
		}
		try {
			ClearScrollResponse clearScrollResponse = client.clearScroll(clearScrollRequest, RequestOptions.DEFAULT);
			boolean succeeded = clearScrollResponse.isSucceeded();
			if (!succeeded) {
				LOG.error("Flow ID: [{}]. Couldn't clear one of scroll ids {} for [{}] in index {}", flowId, scrollIds, functionDescription, index);
			}
		} catch (Throwable e) {
			LOG.error("Flow ID: [" + flowId + "]. Couldn't clear one of scroll ids " + scrollIds + " for [" + functionDescription  + "] in index " + index, e);
		}
	}

	private boolean shouldKeepScrolling(SearchResponse searchResponse) {
		SearchHit[] searchHits = searchResponse.getHits().getHits();
		return searchHits != null && searchHits.length > 0;
	}

	private SearchRequest createSearchRequest(String index, QueryBuilder query, String[] taskFieldsToInclude, String[] taskFieldsToExclude) {
		SearchRequest searchRequest;
		if (index == null){
			searchRequest = new SearchRequest();
		}
		else {
			searchRequest = new SearchRequest(index);
		}
		searchRequest.scroll(TimeValue.timeValueMinutes(1L));
		SearchSourceBuilder searchSourceBuilder = new SearchSourceBuilder();
		searchSourceBuilder.fetchSource(taskFieldsToInclude, taskFieldsToExclude);
		searchSourceBuilder.query(query);
		searchSourceBuilder.size(searchMaxSize);
		searchRequest.source(searchSourceBuilder);
		return searchRequest;
	}

	private ActionResponse runWithRetries(Callable<ActionResponse> callable, int tryNum, String functionDescription, String flowId) throws MaxRetriesException {
		if (tryNum > 1) {
			LOG.info("Flow ID: [{}]. Started try # {}/{} for [{}]", flowId, tryNum, numOfElasticSearchActionsTries, functionDescription);
		}
		try {
			return callable.call();
		} catch (Exception e) {
			if (tryNum < numOfElasticSearchActionsTries){
				double sleep = Math.pow(2, tryNum);
				LOG.warn("Flow ID: [" + flowId + "]. Failed try # " + tryNum + "/" + numOfElasticSearchActionsTries + " for [" + functionDescription + "]. Going to sleep for " + sleep + " seconds.", e);
				try {
					Thread.sleep((long) (sleep * 1000)); //Exponential backoff
				} catch (InterruptedException ignored) {
				}
				return runWithRetries(callable, tryNum + 1, functionDescription, flowId);
			}
			else{
				LOG.error("Reached maximum retries (" + numOfElasticSearchActionsTries + ") attempts for [" + functionDescription + "]", e);
				throw new MaxRetriesException(e);
			}
		}
	}

	private Map<String, List<Task>> addHitsToMap(List<SearchResponse> searchResponses) {
		Map<String, List<Task>> tasks = Maps.newHashMap();
		for (SearchResponse searchResponse : searchResponses) {
			SearchHit[] hits = searchResponse.getHits().getHits();
			for (SearchHit searchHit : hits) {
				String sourceAsString = searchHit.getSourceAsString();
				Task task = GSON.fromJson(sourceAsString, Task.class);
				fixMetrics(task);
				task.setIndex(searchHit.getIndex());
				String id = searchHit.getId();
				if (!tasks.containsKey(id)){
					tasks.put(id, Lists.newArrayList(task));
				}
				else{
					tasks.get(id).add(task);
				}
			}
        }
		return tasks;
    }

    private void fixMetrics(Task task) {
        Map<String, Number> metric = task.getMetric();
        Map<String, Number> newMetrics = new HashMap<>();
        for (Map.Entry<String, Number> entry : metric.entrySet()) {
            Number value = entry.getValue();
            if (value instanceof LazilyParsedNumber){
                if (value.toString().contains(".")){
                    Double newValue = value.doubleValue();
                    newMetrics.put(entry.getKey(), newValue);
                }
                else{
                    Long newValue = value.longValue();
                    newMetrics.put(entry.getKey(), newValue);
                }
            }
        }
        metric.putAll(newMetrics);
    }

    private void deleteTasksFromIndex(Set<String> idsSet, String index, String flowId) {
        List<String> ids = new ArrayList<>();
		idsSet.forEach(id -> ids.add('"' + id + '"'));
		String query = "{\n"
				+ "        \"ids\" : {\n"
				+ "            \"values\" : " + ids.toString() + " \n"
				+ "        }\n"
				+ "    }";
		deleteByQuery(index, query, flowId);
    }

    public void deleteExpiredTasks(String flowId) {
        LOG.info("Flow ID: [{}]. About to delete expired tasks", flowId);
		String query = "{\n"
				+ "    \"bool\": {\n"
				+ "      \"must\": [\n"
				+ "    {\n"
				+ "    \"range\": {\n"
				+ "      \"" +TTL_FIELD + "\": {\n"
				+ "        \"lte\": \"now\"\n"
				+ "      }\n"
				+ "    }\n"
				+ "    }\n"
				+ "      ]\n"
				+ "    }\n"
				+ "  }";
		deleteByQuery("*", query, flowId);
    }

    private void deleteByQuery(String index, String query, String flowId) {
		Request request = new Request("POST", "/" + index + "/_delete_by_query");
		request.addParameter("conflicts","proceed");
		request.addParameter("wait_for_completion", "false");
		String fullQuery = "{\n"
				+ "    \"query\": " + query + "\n"
				+ "}";
		request.setJsonEntity(fullQuery);
		try {
			Response response = client.getLowLevelClient().performRequest(request);
			InputStream content = response.getEntity().getContent();
			String json = IOUtils.toString(content);
			JsonObject asJsonObject = new JsonParser().parse(json).getAsJsonObject();
			JsonElement task = asJsonObject.get("task");
			if (task != null) {
				LOG.info("Flow ID: [{}]. Task id {} for deletion by query", flowId, task);
			} else {
				LOG.error("Flow ID: [{}]. Delete by query didn't return taskId. Response was {}", flowId, json);
			}
		} catch (Exception e) {
            LOG.warn("Flow ID: [{}]. Could not perform deletion.", flowId, e);
        }
	}

    long countByName(String name, String env) throws IOException {
        CountRequest countRequest = new CountRequest();
        SearchSourceBuilder searchSourceBuilder = new SearchSourceBuilder();
        searchSourceBuilder.query(QueryBuilders.boolQuery().must(QueryBuilders.matchQuery("name", name)).must(QueryBuilders.matchQuery("env", env)));
        countRequest.source(searchSourceBuilder);
        CountResponse countResponse = client.count(countRequest, RequestOptions.DEFAULT);
        return countResponse.getCount();
    }

	private RangeQueryBuilder buildRelativeRangeQuery(int relativeMinutesFrom) {
		return buildRelativeRangeQuery(relativeMinutesFrom, 0);
	}
    private RangeQueryBuilder buildRelativeRangeQuery(int relativeMinutesFrom, int relativeMinutesTo) {
		return QueryBuilders.rangeQuery("meta.taskBegin").from(buildElasticRelativeTime(relativeMinutesFrom)).to(relativeMinutesTo == 0 ? "now" : buildElasticRelativeTime(relativeMinutesTo));
	}
	private String buildElasticRelativeTime(int minutes) {
		return "now-"+ minutes + "m";
	}

	private Set<String> getIndexedEnvs() {
		return ElasticsearchUtil.getEnvSet();
	}

	public Bulker getBulker() {
		return bulker;
	}

	public IndexRetryManager getRetryManager() {
		return retryManager;
	}
}
<|MERGE_RESOLUTION|>--- conflicted
+++ resolved
@@ -271,10 +271,6 @@
 		nonPartialOrphansQuery.filter(envsQuery);
 		nonPartialOrphansQuery.filter(partialOrphansRangeQuery);
 		nonPartialOrphansQuery.mustNot(PARTIALS_QUERY);
-<<<<<<< HEAD
-		nonPartialOrphansQuery.filter(partialOrphansRangeQuery);
-=======
->>>>>>> 687c46b1
 
 		BoolQueryBuilder orphansWithoutPartialLimitationQuery = QueryBuilders.boolQuery();
 		orphansWithoutPartialLimitationQuery.filter(ORPHANS_QUERY);
@@ -558,18 +554,6 @@
 			String scrollId = searchResponse.getScrollId();
 			Set<String> scrollIds = Sets.newHashSet(scrollId);
 			searchResponses.add(searchResponse);
-<<<<<<< HEAD
-
-			while (shouldKeepScrolling(searchResponse)) {
-				SearchScrollRequest scrollRequest = new SearchScrollRequest(scrollId);
-				scrollRequest.scroll(TimeValue.timeValueMinutes(1L));
-				searchResponse = (SearchResponse) runWithRetries(() -> client.scroll(scrollRequest, RequestOptions.DEFAULT), 1, "Scroll search for scroll id: " + scrollId + " for " + functionDescription,
-						flowId);
-
-				scrollId = searchResponse.getScrollId();
-				scrollIds.add(scrollId);
-				searchResponses.add(searchResponse);
-=======
 			SearchHit[] searchHits = searchResponse.getHits().getHits();
 			boolean keepScrolling = searchHits != null && searchHits.length > 0;
 			Stopwatch stopWatch = Stopwatch.createUnstarted();
@@ -595,18 +579,16 @@
 					LOG.error("Scrolls amount  limit of [{} seconds] reached", scrollLimitation);
 				}
 			}
-			ClearScrollRequest clearScrollRequest = new ClearScrollRequest();
-			clearScrollRequest.addScrollId(scrollId);
-			try {
-				ClearScrollResponse clearScrollResponse = client.clearScroll(clearScrollRequest, RequestOptions.DEFAULT);
-				boolean succeeded = clearScrollResponse.isSucceeded();
-				if (!succeeded) {
-					LOG.error("Couldn't clear scroll id " + scrollId + " for " + functionDescription  +" in index " + index);
-				}
-			} catch (Throwable e) {
-				LOG.error("Couldn't clear scroll id " + scrollId + " for " + functionDescription  +" in index " + index, e);
->>>>>>> 687c46b1
-			}
+//			while (shouldKeepScrolling(searchResponse)) {
+//				SearchScrollRequest scrollRequest = new SearchScrollRequest(scrollId);
+//				scrollRequest.scroll(TimeValue.timeValueMinutes(1L));
+//				searchResponse = (SearchResponse) runWithRetries(() -> client.scroll(scrollRequest, RequestOptions.DEFAULT), 1, "Scroll search for scroll id: " + scrollId + " for " + functionDescription,
+//						flowId);
+//
+//				scrollId = searchResponse.getScrollId();
+//				scrollIds.add(scrollId);
+//				searchResponses.add(searchResponse);
+//			}
 			clearScroll(index, functionDescription, scrollIds, flowId);
 		}
 		catch (MaxRetriesException e) {
