package com.datorama.oss.timbermill;

import java.io.IOException;
import java.io.InputStream;
import java.time.ZonedDateTime;
import java.util.*;
import java.util.concurrent.*;
import java.util.concurrent.locks.ReadWriteLock;
import java.util.concurrent.locks.ReentrantReadWriteLock;

import org.apache.commons.lang3.StringUtils;
import org.apache.commons.lang3.tuple.Pair;
import org.apache.http.HttpHost;
import org.apache.http.HttpRequestInterceptor;
import org.apache.http.auth.AuthScope;
import org.apache.http.auth.UsernamePasswordCredentials;
import org.apache.http.client.CredentialsProvider;
import org.apache.http.impl.client.BasicCredentialsProvider;
import org.elasticsearch.ElasticsearchException;
import org.elasticsearch.action.ActionResponse;
import org.elasticsearch.action.admin.cluster.storedscripts.PutStoredScriptRequest;
import org.elasticsearch.action.admin.indices.alias.Alias;
import org.elasticsearch.action.admin.indices.alias.get.GetAliasesRequest;
import org.elasticsearch.action.bulk.BulkRequest;
import org.elasticsearch.action.bulk.BulkResponse;
import org.elasticsearch.action.index.IndexRequest;
import org.elasticsearch.action.search.*;
import org.elasticsearch.action.update.UpdateRequest;
import org.elasticsearch.client.*;
import org.elasticsearch.client.core.CountRequest;
import org.elasticsearch.client.core.CountResponse;
import org.elasticsearch.client.indices.CreateIndexRequest;
import org.elasticsearch.client.indices.PutIndexTemplateRequest;
import org.elasticsearch.client.indices.rollover.RolloverRequest;
import org.elasticsearch.client.indices.rollover.RolloverResponse;
import org.elasticsearch.common.bytes.BytesArray;
import org.elasticsearch.common.settings.Settings;
import org.elasticsearch.common.unit.ByteSizeUnit;
import org.elasticsearch.common.unit.ByteSizeValue;
import org.elasticsearch.common.unit.TimeValue;
import org.elasticsearch.common.xcontent.XContentType;
import org.elasticsearch.index.query.*;
import org.elasticsearch.search.SearchHit;
import org.elasticsearch.search.builder.SearchSourceBuilder;
import org.slf4j.Logger;
import org.slf4j.LoggerFactory;

import com.amazonaws.auth.AWS4Signer;
import com.amazonaws.auth.DefaultAWSCredentialsProviderChain;
import com.amazonaws.util.IOUtils;
import com.datorama.oss.timbermill.common.ElasticsearchUtil;
import com.datorama.oss.timbermill.common.KamonConstants;
import com.datorama.oss.timbermill.common.ZonedDateTimeConverter;
import com.datorama.oss.timbermill.common.disk.DbBulkRequest;
import com.datorama.oss.timbermill.common.disk.DiskHandler;
import com.datorama.oss.timbermill.common.disk.IndexRetryManager;
import com.datorama.oss.timbermill.unit.Task;
import com.datorama.oss.timbermill.unit.TaskStatus;
import com.google.common.base.Stopwatch;
import com.google.common.collect.Iterables;
import com.google.common.collect.Lists;
import com.google.common.collect.Maps;
import com.google.common.collect.Sets;
import com.google.gson.*;
import com.google.gson.internal.LazilyParsedNumber;

import static com.datorama.oss.timbermill.common.ElasticsearchUtil.TIMBERMILL_INDEX_PREFIX;
import static org.elasticsearch.action.update.UpdateHelper.ContextFields.CTX;
import static org.elasticsearch.common.Strings.EMPTY_ARRAY;

public class ElasticsearchClient {

	public static final String TYPE = "_doc";
	public static final String TIMBERMILL_SCRIPT = "timbermill-script";
	public static final Gson GSON = new GsonBuilder().registerTypeAdapter(ZonedDateTime.class, new ZonedDateTimeConverter()).create();
	private static final TermsQueryBuilder PARTIALS_QUERY = new TermsQueryBuilder("status", TaskStatus.PARTIAL_ERROR, TaskStatus.PARTIAL_INFO_ONLY, TaskStatus.PARTIAL_SUCCESS, TaskStatus.UNTERMINATED);
	private static final TermQueryBuilder ORPHANS_QUERY = QueryBuilders.termQuery("orphan", true);
	private static final String[] ALL_TASK_FIELDS = {"*"};

	private static final Logger LOG = LoggerFactory.getLogger(ElasticsearchClient.class);
	private static final String TTL_FIELD = "meta.dateToDelete";
	private static final String[] PARENT_FIELDS_TO_FETCH = { "env", "parentId", "orphan", "primaryId", CTX + ".*", "parentsPath", "name"};
	private final RestHighLevelClient client;
	private final int indexBulkSize;
	private final ExecutorService executorService;
	private long maxIndexAge;
	private long maxIndexSizeInGB;
	private long maxIndexDocs;
	private String currentIndex;
	private String oldIndex;
	private final int numOfElasticSearchActionsTries;
	private IndexRetryManager retryManager;
	private Bulker bulker;
	private int searchMaxSize;
	private final int scrollLimitation;
	private final int scrollTimeoutSeconds;
	private final int fetchByIdsPartitions;

	private final ReadWriteLock indexRolloverValuesAccessController;

	public ElasticsearchClient(String elasticUrl, int indexBulkSize, int indexingThreads, String awsRegion, String elasticUser, String elasticPassword, long maxIndexAge,
			long maxIndexSizeInGB, long maxIndexDocs, int numOfElasticSearchActionsTries, int maxBulkIndexFetches, int searchMaxSize, DiskHandler diskHandler, int numberOfShards, int numberOfReplicas,
			int maxTotalFields, Bulker bulker, int scrollLimitation, int scrollTimeoutSeconds, int fetchByIdsPartitions) {

		if (diskHandler!=null && !diskHandler.isCreatedSuccessfully()){
			diskHandler = null;
		}

		validateProperties(indexBulkSize, indexingThreads, maxIndexAge, maxIndexSizeInGB, maxIndexDocs, numOfElasticSearchActionsTries, numOfElasticSearchActionsTries, scrollLimitation, scrollTimeoutSeconds, fetchByIdsPartitions);
		this.indexBulkSize = indexBulkSize;
		this.searchMaxSize = searchMaxSize;
		this.maxIndexAge = maxIndexAge;
        this.maxIndexSizeInGB = maxIndexSizeInGB;
        this.maxIndexDocs = maxIndexDocs;
		this.numOfElasticSearchActionsTries = numOfElasticSearchActionsTries;
        this.executorService = Executors.newFixedThreadPool(indexingThreads);
        this.scrollLimitation = scrollLimitation;
        this.scrollTimeoutSeconds = scrollTimeoutSeconds;
        this.fetchByIdsPartitions = fetchByIdsPartitions;
        HttpHost httpHost = HttpHost.create(elasticUrl);
        LOG.info("Connecting to Elasticsearch at url {}", httpHost.toURI());
        RestClientBuilder builder = RestClient.builder(httpHost);
        if (!StringUtils.isEmpty(awsRegion)){
            LOG.info("Trying to connect to AWS Elasticsearch");
            AWS4Signer signer = new AWS4Signer();
            String serviceName = "es";
            signer.setServiceName(serviceName);
            signer.setRegionName(awsRegion);
            HttpRequestInterceptor interceptor = new AWSRequestSigningApacheInterceptor(serviceName, signer, new DefaultAWSCredentialsProviderChain());
            builder.setHttpClientConfigCallback(callback -> callback.addInterceptorLast(interceptor));
        }

        if (!StringUtils.isEmpty(elasticUser)){
            LOG.info("Connection to Elasticsearch using user {}", elasticUser);
            final CredentialsProvider credentialsProvider = new BasicCredentialsProvider();
            credentialsProvider.setCredentials(AuthScope.ANY, new UsernamePasswordCredentials(elasticUser, elasticPassword));
            builder.setHttpClientConfigCallback(httpClientBuilder -> httpClientBuilder
                    .setDefaultCredentialsProvider(credentialsProvider));
        }

        client = new RestHighLevelClient(builder);
        if (bulker == null){
        	bulker = new Bulker(client);
		}
        this.bulker = bulker;
		this.retryManager = new IndexRetryManager(numOfElasticSearchActionsTries, maxBulkIndexFetches, diskHandler, bulker);
		bootstrapElasticsearch(numberOfShards, numberOfReplicas, maxTotalFields);
		this.indexRolloverValuesAccessController = new ReentrantReadWriteLock();
    }

    public Map<String, Task> getMissingParents(Set<String> startEventsIds, Set<String> parentIds, String flowId) {
		LOG.debug("Flow ID: [{}] Fetching {} missing parents", flowId, parentIds.size());

		parentIds.removeAll(startEventsIds);
        Map<String, Task> previouslyIndexedParentTasks = Maps.newHashMap();
        try {
			if (!parentIds.isEmpty()) {
				previouslyIndexedParentTasks = getNonOrphansTasksByIds(parentIds, flowId);
			}
        } catch (Throwable t) {
            LOG.error("Flow ID: [{}] Error fetching indexed tasks from Elasticsearch", flowId, t);
        }
        LOG.debug("Flow ID: [{}] Fetched {} parents", flowId, previouslyIndexedParentTasks.size());
        return previouslyIndexedParentTasks;
    }

	private void validateProperties(int indexBulkSize, int indexingThreads, long maxIndexAge, long maxIndexSizeInGB, long maxIndexDocs, int numOfMergedTasksTries, int numOfElasticSearchActionsTries,
			int scrollLimitation, int scrollTimeoutSeconds, int fetchByIdsPartitions) {
		if (indexBulkSize < 1) {
			throw new RuntimeException("Index bulk size property should be larger than 0");
		}
		if (indexingThreads < 1) {
			throw new RuntimeException("Indexing threads property should be larger than 0");
		}
		if (maxIndexAge < 1) {
			throw new RuntimeException("Index max age property should be larger than 0");
		}
		if (maxIndexSizeInGB < 1) {
			throw new RuntimeException("Index max size property should be larger than 0");
		}
		if (maxIndexDocs < 1) {
			throw new RuntimeException("Index max docs property should be larger than 0");
		}
		if (numOfMergedTasksTries < 0) {
			throw new RuntimeException("Max merge tasks retries property should not be below 0");
		}
		if (numOfElasticSearchActionsTries < 0) {
			throw new RuntimeException("Max elasticsearch actions tries property should not be below 0");
		}
		if (scrollLimitation < 0) {
			throw new RuntimeException("Elasticsearch scroll limitation property should not be below 0");
		}
		if (scrollTimeoutSeconds < 1) {
			throw new RuntimeException("Elasticsearch scroll timeout limitation  property should not be below 1");
		}

		if (fetchByIdsPartitions < 1) {
			throw new RuntimeException("Fetch By Ids Partitions property should not be below 1");
		}
	}

	public boolean doesIndexAlreadyRolledOver() {
		indexRolloverValuesAccessController.readLock().lock();
		boolean result = null != oldIndex;
		indexRolloverValuesAccessController.readLock().unlock();
		return  result;
	}

	public String unsafeGetCurrentIndex() {
        return currentIndex;
    }

    public String unsafeGetOldIndex() {
        return oldIndex;
    }

    public void setRollOveredIndicesValues(String oldIndex, String currentIndex) {
		//blocking
		indexRolloverValuesAccessController.writeLock().lock();
		this.currentIndex = currentIndex;
		this.oldIndex = oldIndex;
		indexRolloverValuesAccessController.writeLock().unlock();
	}

	public Task getTaskById(String taskId){
		Map<String, Task> tasksByIds = getTasksByIds(TIMBERMILL_INDEX_PREFIX + "*", Sets.newHashSet(taskId), "Test", ALL_TASK_FIELDS, EMPTY_ARRAY, "test");
		return tasksByIds.get(taskId);
	}

	public List<Task> getMultipleTasksByIds(String taskId) {
        IdsQueryBuilder idsQueryBuilder = QueryBuilders.idsQuery().addIds(taskId);
		Map<String, List<Task>> map = runScrollQuery(TIMBERMILL_INDEX_PREFIX + "*", idsQueryBuilder, "Test", EMPTY_ARRAY, ALL_TASK_FIELDS, "test");
		return map.get(taskId);
    }

	private Map<String, Task> getTasksByIds(String index, Collection<String> taskIds, String functionDescription, String[] taskFieldsToInclude,
			String[] taskFieldsToExclude, String flowId) {
		return getTasksByIds(index, new BoolQueryBuilder(), taskIds, functionDescription, taskFieldsToInclude, taskFieldsToExclude, flowId);
	}

    private Map<String, Task> getTasksByIds(String index, BoolQueryBuilder queryBuilder, Collection<String> taskIds, String functionDescription, String[] taskFieldsToInclude,
			String[] taskFieldsToExclude, String flowId) {
		Map<String, Task> allTasks = Maps.newHashMap();
		for (List<String> batch : Iterables.partition(taskIds, fetchByIdsPartitions)){
			IdsQueryBuilder idsQueryBuilder = QueryBuilders.idsQuery();
			for (String taskId : batch) {
				idsQueryBuilder.addIds(taskId);
			}
			queryBuilder.filter(idsQueryBuilder);
			Map<String, Task> batchResult = getSingleTaskByIds(queryBuilder, index, functionDescription, taskFieldsToInclude, taskFieldsToExclude, flowId);
			allTasks.putAll(batchResult);
		}
		return allTasks;
    }

	private Map<String, Task> getNonOrphansTasksByIds(Collection<String> taskIds, String flowId) {
		BoolQueryBuilder boolQueryBuilder = QueryBuilders.boolQuery();
		ExistsQueryBuilder startedTaskQueryBuilder = QueryBuilders.existsQuery("primaryId");

		boolQueryBuilder.filter(startedTaskQueryBuilder);
		boolQueryBuilder.mustNot(ORPHANS_QUERY);
		return getTasksByIds(TIMBERMILL_INDEX_PREFIX + "*", boolQueryBuilder, taskIds, "Fetch previously indexed parent tasks", ElasticsearchClient.PARENT_FIELDS_TO_FETCH, EMPTY_ARRAY, flowId);
	}

	public Map<String, Task> getLatestOrphanIndexed(int partialTasksGraceMinutes, int orphansFetchPeriodMinutes, String flowId) {
		Set<String> envsToFilterOn = getIndexedEnvs();
		BoolQueryBuilder finalOrphansQuery = QueryBuilders.boolQuery();
		RangeQueryBuilder partialOrphansRangeQuery = buildRelativeRangeQuery(partialTasksGraceMinutes);
		RangeQueryBuilder allOrphansRangeQuery = buildRelativeRangeQuery(orphansFetchPeriodMinutes, partialTasksGraceMinutes);
		TermsQueryBuilder envsQuery = QueryBuilders.termsQuery("env", envsToFilterOn);

		BoolQueryBuilder nonPartialOrphansQuery = QueryBuilders.boolQuery();
		nonPartialOrphansQuery.filter(ORPHANS_QUERY);
		nonPartialOrphansQuery.filter(envsQuery);
		nonPartialOrphansQuery.filter(partialOrphansRangeQuery);
		nonPartialOrphansQuery.mustNot(PARTIALS_QUERY);

		BoolQueryBuilder orphansWithoutPartialLimitationQuery = QueryBuilders.boolQuery();
		orphansWithoutPartialLimitationQuery.filter(ORPHANS_QUERY);
		orphansWithoutPartialLimitationQuery.filter(envsQuery);
		orphansWithoutPartialLimitationQuery.filter(allOrphansRangeQuery);

		finalOrphansQuery.should(orphansWithoutPartialLimitationQuery);
		finalOrphansQuery.should(nonPartialOrphansQuery);

		return getSingleTaskByIds(finalOrphansQuery, TIMBERMILL_INDEX_PREFIX + "*", "Fetch latest indexed orphans", PARENT_FIELDS_TO_FETCH, EMPTY_ARRAY, flowId);

	}

	private Map<String, Task> getSingleTaskByIds(AbstractQueryBuilder queryBuilder, String index, String functionDescription, String[] taskFieldsToInclude, String[] taskFieldsToExclude,
			String flowId) {
        Map<String, Task> retMap = Maps.newHashMap();
		Map<String, List<Task>> tasks = runScrollQuery(index, queryBuilder, functionDescription, taskFieldsToInclude, taskFieldsToExclude, flowId);
		for (Map.Entry<String, List<Task>> entry : tasks.entrySet()) {
			List<Task> tasksList = entry.getValue();
			String taskId = entry.getKey();
			if (tasksList.size() == 1){
				retMap.put(taskId, tasksList.get(0));
			}
			else {
				LOG.warn("Flow ID: [{}] Fetched multiple tasks per id [{}] from Elasticsearch for [{}] Tasks: {}", flowId, taskId, functionDescription, tasksList);
			}
		}
		return retMap;
    }

    void indexMetaDataTasks(String env, Collection<String> metadataEvents, String flowId) {
        String index = createTimbermillAlias(env, flowId);

        BulkRequest bulkRequest = new BulkRequest();
        for (String metadataEvent : metadataEvents) {
            IndexRequest indexRequest = new IndexRequest(index, TYPE).source(metadataEvent, XContentType.JSON);
            bulkRequest.add(indexRequest);
        }
		try {
			runWithRetries(() -> client.bulk(bulkRequest, RequestOptions.DEFAULT) , 1, "Index metadata tasks", flowId);
		} catch (MaxRetriesException e) {
			LOG.error("Couldn't index metadata event with events {} to elasticsearch cluster.", metadataEvents.toString());
		}
	}

	public void close(){
        try {
            client.close();
        } catch (IOException e) {
            throw new ElasticsearchException(e);
        }
    }

	// return number of failed requests
	public int sendDbBulkRequest(DbBulkRequest dbBulkRequest, String flowId, int bulkNum) {
		BulkRequest request = dbBulkRequest.getRequest();
		int numberOfActions = request.numberOfActions();
		LOG.debug("Flow ID: [{}] Bulk #{} Batch of {} index requests sent to Elasticsearch. Batch size: {} bytes", flowId, bulkNum, numberOfActions, request.estimatedSizeInBytes());

		try {
			BulkResponse responses = bulk(dbBulkRequest);
			if (responses.hasFailures()) {
				return retryManager.retrySendDbBulkRequest(dbBulkRequest,responses,responses.buildFailureMessage(), flowId, bulkNum);
			}
			LOG.debug("Flow ID: [{}] Bulk #{} Batch of {} index requests finished successfully. Took: {} millis.", flowId, bulkNum, numberOfActions, responses.getTook().millis());
			if (dbBulkRequest.getTimesFetched() > 0 ){
				KamonConstants.TASKS_FETCHED_FROM_DISK_HISTOGRAM.withTag("outcome","success").record(1);
			}
			return 0;
		} catch (Throwable t) {
			return retryManager.retrySendDbBulkRequest(dbBulkRequest,null,t.getMessage(), flowId, bulkNum);
		}
	}

	// wrap bulk method as a not-final method in order that Mockito will able to mock it
	BulkResponse bulk(DbBulkRequest request) throws IOException {
		return bulker.bulk(request);
	}

	//Return number of failed tasks
	public int index(Map<String, Task> tasksMap, String index, String flowId) {
        Collection<Pair<Future<Integer>, DbBulkRequest>> futuresRequests = createFuturesRequests(tasksMap, index, flowId);

		int bulkNum = 1;
		int overallFailedRequests = 0;
		for (Pair<Future<Integer>, DbBulkRequest> futureRequest : futuresRequests) {
			try {
				Integer failedRequests = futureRequest.getLeft().get();
				overallFailedRequests += failedRequests;
			} catch (InterruptedException e) {
				LOG.error("Flow ID: [{}] Bulk #{} An error was thrown while indexing a batch, going to retry", flowId, bulkNum, e);
				sendDbBulkRequest(futureRequest.getRight(), flowId, bulkNum);
			} catch (ExecutionException e) {
				LOG.error("Flow ID: [{}] Bulk #{} An error was thrown while indexing a batch, which won't be persisted to disk", flowId, bulkNum, e);
			}
			bulkNum++;
        }
		return overallFailedRequests;
    }

    void rolloverIndex(String timbermillAlias, String flowId) {
		try {
			RolloverRequest rolloverRequest = new RolloverRequest(timbermillAlias, null);
			rolloverRequest.addMaxIndexAgeCondition(new TimeValue(maxIndexAge, TimeUnit.DAYS));
			rolloverRequest.addMaxIndexSizeCondition(new ByteSizeValue(maxIndexSizeInGB, ByteSizeUnit.GB));
			rolloverRequest.addMaxIndexDocsCondition(maxIndexDocs);
			RolloverResponse rolloverResponse = (RolloverResponse) runWithRetries(() -> client.indices().rollover(rolloverRequest, RequestOptions.DEFAULT), 1, "Rollover alias " + timbermillAlias,
					flowId);
			if (rolloverResponse.isRolledOver()){
				LOG.info("Flow ID: [{}] Alias {} rolled over, new index is [{}]", flowId, timbermillAlias, rolloverResponse.getNewIndex());
				setRollOveredIndicesValues(rolloverResponse.getOldIndex(), rolloverResponse.getNewIndex());

			}
		} catch (Exception e) {
			LOG.error("Flow ID: [{}] Could not rollovered alias {}", flowId, timbermillAlias);
		}
    }

	public void migrateTasksToNewIndex(int relativeMinutes, String flowId) {
		Map<String, Task> tasksToMigrateIntoNewIndex = Maps.newHashMap();

		indexRolloverValuesAccessController.readLock().lock();
		String oldIndex = this.oldIndex;
		String currentIndex = this.currentIndex;
		indexRolloverValuesAccessController.readLock().unlock();

		Map<String, Task> matchingPartialsTasksFromOldIndex = findMatchingTasksToMigrate(relativeMinutes, oldIndex, currentIndex, flowId);
		Map<String, Task> matchingPartialsTasksFromNewIndex = findMatchingTasksToMigrate(relativeMinutes, currentIndex, oldIndex, flowId);
		tasksToMigrateIntoNewIndex.putAll(matchingPartialsTasksFromOldIndex);
		tasksToMigrateIntoNewIndex.putAll(matchingPartialsTasksFromNewIndex);
		indexAndDeleteTasks(tasksToMigrateIntoNewIndex, oldIndex, currentIndex, flowId);
	}

	private Map<String,Task> findMatchingTasksToMigrate(int relativeMinutes, String indexOfPartials, String indexOfMatchingTasks, String flowId) {
		BoolQueryBuilder latestPartialsQuery = getLatestPartialsQuery(relativeMinutes);

		Map<String, Task> matchingTasks = Maps.newHashMap();
		String functionDescription = "Migrate old tasks to new index";
		Map<String, Task> singleTaskByIds = getSingleTaskByIds(latestPartialsQuery, indexOfPartials, functionDescription, EMPTY_ARRAY, ALL_TASK_FIELDS, flowId);
		if (!singleTaskByIds.isEmpty()) {
			matchingTasks = getTasksByIds(indexOfMatchingTasks, singleTaskByIds.keySet(), functionDescription, ALL_TASK_FIELDS, EMPTY_ARRAY, flowId);

			KamonConstants.PARTIAL_TASKS_FOUND_HISTOGRAM.withoutTags().record(singleTaskByIds.size());
			LOG.info("Flow ID: [{}] Found {} partials tasks in index {}.", flowId, matchingTasks.size(), indexOfPartials);
		}
		return matchingTasks;
	}

	private BoolQueryBuilder getLatestPartialsQuery(int relativeMinutes) {
		BoolQueryBuilder latestPartialsQuery = QueryBuilders.boolQuery();
		RangeQueryBuilder latestItemsQuery = buildRelativeRangeQuery(relativeMinutes);
		TermsQueryBuilder envsQuery = QueryBuilders.termsQuery("env", getIndexedEnvs());

		latestPartialsQuery.filter(latestItemsQuery);
		latestPartialsQuery.filter(envsQuery);
		latestPartialsQuery.filter(PARTIALS_QUERY);
		return latestPartialsQuery;
	}

	private void indexAndDeleteTasks(Map<String, Task> tasksToMigrateIntoNewIndex, String oldIndex, String currentIndex, String flowId) {
		if (!tasksToMigrateIntoNewIndex.isEmpty()) {
			LOG.info("Flow ID: [{}] Migrating {} tasks to new index [{}]", flowId, tasksToMigrateIntoNewIndex.size(), currentIndex);
			int failedRequests = index(tasksToMigrateIntoNewIndex, currentIndex, flowId);
			if (failedRequests > 0){
				LOG.info("Flow ID: [{}] There were {} failed migration requests", flowId, failedRequests);
				KamonConstants.PARTIAL_TASKS_FAILED_TO_MIGRATED_HISTOGRAM.withoutTags().record(failedRequests);
			}
			deleteTasksFromIndex(tasksToMigrateIntoNewIndex.keySet(), oldIndex, flowId);
			KamonConstants.PARTIAL_TASKS_MIGRATED_HISTOGRAM.withoutTags().record(tasksToMigrateIntoNewIndex.size());
		}
    }

	private Collection<Pair<Future<Integer>, DbBulkRequest>> createFuturesRequests(Map<String, Task> tasksMap, String index, String flowId) {
		Collection<UpdateRequest> requests = createUpdateRequests(tasksMap, index, flowId);
		BulkRequest request = new BulkRequest();
		Collection<Pair<Future<Integer>, DbBulkRequest>> futures = new ArrayList<>();
		int bulkNum = 1;
        for (UpdateRequest updateRequest : requests) {
            request.add(updateRequest);

            if (request.estimatedSizeInBytes() > indexBulkSize) {
				DbBulkRequest dbBulkRequest = new DbBulkRequest(request);
				addRequestToFutures(dbBulkRequest, futures, flowId, bulkNum);
                request = new BulkRequest();
                bulkNum++;
            }
        }
        if (!request.requests().isEmpty()) {
			DbBulkRequest dbBulkRequest = new DbBulkRequest(request);
			addRequestToFutures(dbBulkRequest, futures, flowId, bulkNum);
        }
		return futures;
    }

	private void addRequestToFutures(DbBulkRequest request, Collection<Pair<Future<Integer>, DbBulkRequest>> futures, String flowId, int bulkNum) {
        Future<Integer> future = executorService.submit(() -> {return sendDbBulkRequest(request, flowId, bulkNum);});
        futures.add(Pair.of(future, request));
    }

    private Collection<UpdateRequest> createUpdateRequests(Map<String, Task> tasksMap, String index, String flowId) {
        Collection<UpdateRequest> requests = new ArrayList<>();
        for (Map.Entry<String, Task> taskEntry : tasksMap.entrySet()) {
            Task task = taskEntry.getValue();

            try {
				UpdateRequest updateRequest = task.getUpdateRequest(index, taskEntry.getKey());
				requests.add(updateRequest);
			} catch (Throwable t){
				LOG.error("Flow ID: [" + flowId + "] Failed while creating update request. task:" + task.toString(), t);
			}
        }
        return requests;
    }

    private void bootstrapElasticsearch(int numberOfShards, int numberOfReplicas, int maxTotalFields) {
		try {
			putIndexTemplate(numberOfShards, numberOfReplicas, maxTotalFields);
			puStoredScript();
		} catch (MaxRetriesException e) {
			throw new RuntimeException(e);
		}
	}

	private void puStoredScript() throws MaxRetriesException {
		PutStoredScriptRequest request = new PutStoredScriptRequest();
		request.id(TIMBERMILL_SCRIPT);
		String content = "{\n"
				+ "  \"script\": {\n"
				+ "    \"lang\": \"painless\",\n"
				+ "    \"source\": \"" + ElasticsearchUtil.SCRIPT
				+ "  }\n"
				+ "}";
		request.content(new BytesArray(content), XContentType.JSON);
		runWithRetries(() -> client.putScript(request, RequestOptions.DEFAULT), 1, "Put Timbermill stored script", "bootstrap");
	}

	private void putIndexTemplate(int numberOfShards, int numberOfReplicas, int maxTotalFields) throws MaxRetriesException {
        PutIndexTemplateRequest request = new PutIndexTemplateRequest("timbermill2-template");

        request.patterns(Lists.newArrayList(TIMBERMILL_INDEX_PREFIX + "*"));
        request.settings(Settings.builder().put("index.mapping.total_fields.limit", maxTotalFields)
				.put("number_of_shards", numberOfShards)
				.put("number_of_replicas", numberOfReplicas));
		request.mapping(ElasticsearchUtil.MAPPING, XContentType.JSON);
		runWithRetries(() -> client.indices().putTemplate(request, RequestOptions.DEFAULT), 1, "Put Timbermill Index Template", "bootstrap");
    }

    public String createTimbermillAlias(String env, String flowId) {
        String timbermillAlias = ElasticsearchUtil.getTimbermillIndexAlias(env);
		String initialIndex = getInitialIndex(timbermillAlias);
		GetAliasesRequest requestWithAlias = new GetAliasesRequest(timbermillAlias);
		try {
			GetAliasesResponse response = (GetAliasesResponse) runWithRetries(() -> client.indices().getAlias(requestWithAlias, RequestOptions.DEFAULT), 1,
					"Get Timbermill alias for env " + env, flowId);
			boolean exists = !response.getAliases().isEmpty();
			if (!exists) {
				CreateIndexRequest request = new CreateIndexRequest(initialIndex);
				Alias alias = new Alias(timbermillAlias);
				request.alias(alias);
				runWithRetries(() -> client.indices().create(request, RequestOptions.DEFAULT), 1, "Create index alias " + timbermillAlias + " for index " + initialIndex, flowId);
				setRollOveredIndicesValues(null, initialIndex);
			}
		} catch (MaxRetriesException e){
			LOG.error("Flow ID: [{}] Failed creating Timbermill Alias {}, going to use index {}",flowId, timbermillAlias, initialIndex);
			return initialIndex;
		}
		return timbermillAlias;
	}

    private String getInitialIndex(String timbermillAlias) {
        String initialSerial = ElasticsearchUtil.getIndexSerial(1);
        return timbermillAlias + ElasticsearchUtil.INDEX_DELIMITER + initialSerial;
    }

	private Map<String, List<Task>> runScrollQuery(String index, QueryBuilder query, String functionDescription, String[] taskFieldsToInclude, String[] taskFieldsToExclude, String flowId){
		SearchRequest searchRequest = createSearchRequest(index, query, taskFieldsToInclude, taskFieldsToExclude);
		searchRequest.source().timeout(new TimeValue(30, TimeUnit.SECONDS));
		List<SearchResponse> searchResponses = new ArrayList<>();
		Set<String> scrollIds = Sets.newHashSet();
		try {
			SearchResponse searchResponse = (SearchResponse) runWithRetries(() -> client.search(searchRequest, RequestOptions.DEFAULT), 1, "Initial search for " + functionDescription, flowId);
			if (searchResponse.getFailedShards() > 0){
				LOG.error("Flow ID: [{}] Scroll search failed some shards for {}. First error was {}", flowId, functionDescription, searchResponse.getShardFailures()[0].toString());
			}
			String scrollId = searchResponse.getScrollId();
			LOG.info("Flow ID: [{}] Scroll ID {} Scroll opened", flowId, scrollId);
			scrollIds.add(scrollId);
			searchResponses.add(searchResponse);
			SearchHit[] searchHits = searchResponse.getHits().getHits();
			boolean keepScrolling = searchHits != null && searchHits.length > 0;
			Stopwatch stopWatch = Stopwatch.createUnstarted();
			int numOfScrollsPerformed = 0;
			boolean timeoutReached = false;
			boolean numOfScrollsReached = false;
			while (shouldKeepScrolling(searchResponse, timeoutReached, numOfScrollsReached)) {
				SearchScrollRequest scrollRequest = new SearchScrollRequest(scrollId);
<<<<<<< HEAD
				LOG.info("Flow ID: [{}] Scroll ID {} Scroll search", flowId, scrollId);
				scrollRequest.scroll(TimeValue.timeValueMinutes(1L));
=======
				scrollRequest.scroll(TimeValue.timeValueSeconds(30L));
>>>>>>> 204b767a
				stopWatch.start();
				searchResponse = (SearchResponse) runWithRetries(() -> client.scroll(scrollRequest, RequestOptions.DEFAULT), 1, "Scroll search for scroll id: " + scrollId + " for " + functionDescription,
						flowId);
				stopWatch.stop();
				scrollId = searchResponse.getScrollId();
				scrollIds.add(scrollId);
				searchResponses.add(searchResponse);
				timeoutReached = stopWatch.elapsed(TimeUnit.SECONDS) > scrollTimeoutSeconds;
				numOfScrollsReached = ++numOfScrollsPerformed >= scrollLimitation;
				if (timeoutReached && keepScrolling) {
					LOG.error("Flow ID: [{}] Scroll timeout limit of [{} seconds] reached", flowId, scrollTimeoutSeconds);
				}
				if (numOfScrollsReached && keepScrolling) {
					LOG.error("Flow ID: [{}] Scrolls amount  limit of [{} scroll operations] reached", flowId, scrollLimitation);
				}
			}

		}
		catch (MaxRetriesException e) {
			// return what managed to be found before failing.
		}
		finally {
			clearScroll(index, functionDescription, scrollIds, flowId);
		}
		return addHitsToMap(searchResponses);
    }

	private void clearScroll(String index, String functionDescription, Set<String> scrollIds, String flowId) {
		if (!scrollIds.isEmpty()) {
			ClearScrollRequest clearScrollRequest = new ClearScrollRequest();
			for (String scrollId : scrollIds) {
				clearScrollRequest.addScrollId(scrollId);
			}
			try {
				ClearScrollResponse clearScrollResponse = client.clearScroll(clearScrollRequest, RequestOptions.DEFAULT);
				boolean succeeded = clearScrollResponse.isSucceeded();
				if (!succeeded) {
					LOG.error("Flow ID: [{}] Couldn't clear one of scroll ids {} for [{}] in index {}", flowId, scrollIds, functionDescription, index);
				}
			} catch (Throwable e) {
				LOG.error("Flow ID: [" + flowId + "] Couldn't clear one of scroll ids " + scrollIds + " for [" + functionDescription + "] in index " + index, e);
			}
		}
	}

	private boolean shouldKeepScrolling(SearchResponse searchResponse, boolean timeoutReached, boolean numOfScrollsReached) {
		SearchHit[] searchHits = searchResponse.getHits().getHits();
		return searchHits != null && searchHits.length > 0 && !timeoutReached && !numOfScrollsReached;
	}

	private SearchRequest createSearchRequest(String index, QueryBuilder query, String[] taskFieldsToInclude, String[] taskFieldsToExclude) {
		SearchRequest searchRequest;
		if (index == null){
			searchRequest = new SearchRequest();
		}
		else {
			searchRequest = new SearchRequest(index);
		}
		searchRequest.scroll(TimeValue.timeValueSeconds(30L));
		SearchSourceBuilder searchSourceBuilder = new SearchSourceBuilder();
		searchSourceBuilder.fetchSource(taskFieldsToInclude, taskFieldsToExclude);
		searchSourceBuilder.query(query);
		searchSourceBuilder.size(searchMaxSize);
		searchRequest.source(searchSourceBuilder);
		return searchRequest;
	}

	private ActionResponse runWithRetries(Callable<ActionResponse> callable, int tryNum, String functionDescription, String flowId) throws MaxRetriesException {
		if (tryNum > 1) {
			LOG.info("Flow ID: [{}] Started try # {}/{} for [{}]", flowId, tryNum, numOfElasticSearchActionsTries, functionDescription);
		}
		try {
			return callable.call();
		} catch (Exception e) {
			if (tryNum < numOfElasticSearchActionsTries){
				double sleep = Math.pow(2, tryNum);
				LOG.warn("Flow ID: [" + flowId + "] Failed try # " + tryNum + "/" + numOfElasticSearchActionsTries + " for [" + functionDescription + "] Going to sleep for " + sleep + " seconds.", e);
				try {
					Thread.sleep((long) (sleep * 1000)); //Exponential backoff
				} catch (InterruptedException ignored) {
				}
				return runWithRetries(callable, tryNum + 1, functionDescription, flowId);
			}
			else{
				LOG.error("Flow ID: [" + flowId + "] Reached maximum retries (" + numOfElasticSearchActionsTries + ") attempts for [" + functionDescription + "]", e);
				throw new MaxRetriesException(e);
			}
		}
	}

	private Map<String, List<Task>> addHitsToMap(List<SearchResponse> searchResponses) {
		Map<String, List<Task>> tasks = Maps.newHashMap();
		for (SearchResponse searchResponse : searchResponses) {
			SearchHit[] hits = searchResponse.getHits().getHits();
			for (SearchHit searchHit : hits) {
				String sourceAsString = searchHit.getSourceAsString();
				Task task = GSON.fromJson(sourceAsString, Task.class);
				fixMetrics(task);
				task.setIndex(searchHit.getIndex());
				String id = searchHit.getId();
				if (!tasks.containsKey(id)){
					tasks.put(id, Lists.newArrayList(task));
				}
				else{
					tasks.get(id).add(task);
				}
			}
        }
		return tasks;
    }

    private void fixMetrics(Task task) {
        Map<String, Number> metric = task.getMetric();
        Map<String, Number> newMetrics = new HashMap<>();
        for (Map.Entry<String, Number> entry : metric.entrySet()) {
            Number value = entry.getValue();
            if (value instanceof LazilyParsedNumber){
                if (value.toString().contains(".")){
                    Double newValue = value.doubleValue();
                    newMetrics.put(entry.getKey(), newValue);
                }
                else{
                    Long newValue = value.longValue();
                    newMetrics.put(entry.getKey(), newValue);
                }
            }
        }
        metric.putAll(newMetrics);
    }

    private void deleteTasksFromIndex(Set<String> idsSet, String index, String flowId) {
        List<String> ids = new ArrayList<>();
		idsSet.forEach(id -> ids.add('"' + id + '"'));
		String query = "{\n"
				+ "        \"ids\" : {\n"
				+ "            \"values\" : " + ids.toString() + " \n"
				+ "        }\n"
				+ "    }";
		deleteByQuery(index, query, flowId);
    }

    public void deleteExpiredTasks(String flowId) {
        LOG.info("Flow ID: [{}] About to delete expired tasks", flowId);
		String query = "{\n"
				+ "    \"bool\": {\n"
				+ "      \"must\": [\n"
				+ "    {\n"
				+ "    \"range\": {\n"
				+ "      \"" +TTL_FIELD + "\": {\n"
				+ "        \"lte\": \"now\"\n"
				+ "      }\n"
				+ "    }\n"
				+ "    }\n"
				+ "      ]\n"
				+ "    }\n"
				+ "  }";
		deleteByQuery("*", query, flowId);
    }

    private void deleteByQuery(String index, String query, String flowId) {
		Request request = new Request("POST", "/" + index + "/_delete_by_query");
		request.addParameter("conflicts","proceed");
		request.addParameter("wait_for_completion", "false");
		String fullQuery = "{\n"
				+ "    \"query\": " + query + "\n"
				+ "}";
		request.setJsonEntity(fullQuery);
		try {
			Response response = client.getLowLevelClient().performRequest(request);
			InputStream content = response.getEntity().getContent();
			String json = IOUtils.toString(content);
			JsonObject asJsonObject = new JsonParser().parse(json).getAsJsonObject();
			JsonElement task = asJsonObject.get("task");
			if (task != null) {
				LOG.info("Flow ID: [{}] Task id {} for deletion by query", flowId, task);
			} else {
				LOG.error("Flow ID: [{}] Delete by query didn't return taskId. Response was {}", flowId, json);
			}
		} catch (Exception e) {
            LOG.warn("Flow ID: [{}] Could not perform deletion.", flowId, e);
        }
	}

    long countByName(String name, String env) throws IOException {
        CountRequest countRequest = new CountRequest();
        SearchSourceBuilder searchSourceBuilder = new SearchSourceBuilder();
        searchSourceBuilder.query(QueryBuilders.boolQuery().must(QueryBuilders.matchQuery("name", name)).must(QueryBuilders.matchQuery("env", env)));
        countRequest.source(searchSourceBuilder);
        CountResponse countResponse = client.count(countRequest, RequestOptions.DEFAULT);
        return countResponse.getCount();
    }

	private RangeQueryBuilder buildRelativeRangeQuery(int relativeMinutesFrom) {
		return buildRelativeRangeQuery(relativeMinutesFrom, 0);
	}

    private RangeQueryBuilder buildRelativeRangeQuery(int relativeMinutesFrom, int relativeMinutesTo) {
		return QueryBuilders.rangeQuery("meta.taskBegin").from(buildElasticRelativeTime(relativeMinutesFrom)).to(relativeMinutesTo == 0 ? "now" : buildElasticRelativeTime(relativeMinutesTo));
	}

	private String buildElasticRelativeTime(int minutes) {
		return "now-"+ minutes + "m";
	}

	private Set<String> getIndexedEnvs() {
		return ElasticsearchUtil.getEnvSet();
	}

	public Bulker getBulker() {
		return bulker;
	}

	public IndexRetryManager getRetryManager() {
		return retryManager;
	}
}
<|MERGE_RESOLUTION|>--- conflicted
+++ resolved
@@ -570,12 +570,8 @@
 			boolean numOfScrollsReached = false;
 			while (shouldKeepScrolling(searchResponse, timeoutReached, numOfScrollsReached)) {
 				SearchScrollRequest scrollRequest = new SearchScrollRequest(scrollId);
-<<<<<<< HEAD
 				LOG.info("Flow ID: [{}] Scroll ID {} Scroll search", flowId, scrollId);
-				scrollRequest.scroll(TimeValue.timeValueMinutes(1L));
-=======
 				scrollRequest.scroll(TimeValue.timeValueSeconds(30L));
->>>>>>> 204b767a
 				stopWatch.start();
 				searchResponse = (SearchResponse) runWithRetries(() -> client.scroll(scrollRequest, RequestOptions.DEFAULT), 1, "Scroll search for scroll id: " + scrollId + " for " + functionDescription,
 						flowId);
