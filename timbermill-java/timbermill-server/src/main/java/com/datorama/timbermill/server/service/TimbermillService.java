--- conflicted
+++ resolved
@@ -3,12 +3,9 @@
 import com.datorama.oss.timbermill.ElasticsearchClient;
 import com.datorama.oss.timbermill.TaskIndexer;
 import com.datorama.oss.timbermill.common.ElasticsearchUtil;
-<<<<<<< HEAD
-=======
 import com.datorama.oss.timbermill.common.cache.AbstractCacheHandler;
 import com.datorama.oss.timbermill.common.cache.CacheConfig;
 import com.datorama.oss.timbermill.common.cache.CacheHandlerUtil;
->>>>>>> 55ab8049
 import com.datorama.oss.timbermill.common.persistence.PersistenceHandler;
 import com.datorama.oss.timbermill.common.persistence.PersistenceHandlerUtil;
 import com.datorama.oss.timbermill.common.redis.RedisService;
@@ -41,11 +38,7 @@
 	private boolean stoppedRunning = false;
 	private long terminationTimeout;
 	private PersistenceHandler persistenceHandler;
-<<<<<<< HEAD
-	private CronsRunner cronsRunner;
-=======
 	private CronsRunner cronsRunner = new CronsRunner();
->>>>>>> 55ab8049
 
 	@Autowired
 	public TimbermillService(@Value("${INDEX_BULK_SIZE:200000}") Integer indexBulkSize,
@@ -72,21 +65,13 @@
 							 @Value("${MERGING_CRON_EXPRESSION:0 0/10 * 1/1 * ? *}") String mergingCronExp,
 							 @Value("${DELETION_CRON_EXPRESSION:0 0 12 1/1 * ? *}") String deletionCronExp,
 							 @Value("${DELETION_CRON_MAX_INDICES_IN_PARALLEL:1}") int expiredMaxIndicesToDeleteInParallel,
-<<<<<<< HEAD
-							 @Value("${PERSISTENCE_HANDLER_STRATEGY:redis}") String persistenceHandlerStrategy,
-=======
 							 @Value("${PERSISTENCE_STRATEGY:sqlite}") String persistenceStrategy,
->>>>>>> 55ab8049
 							 @Value("${BULK_PERSISTENT_FETCH_CRON_EXPRESSION:0 0/10 * 1/1 * ? *}") String bulkPersistentFetchCronExp,
 							 @Value("${EVENTS_PERSISTENT_FETCH_CRON_EXPRESSION:0 0/5 * 1/1 * ? *}") String eventsPersistentFetchCronExp,
 							 @Value("${MAX_FETCHED_BULKS_IN_ONE_TIME:10}") int maxFetchedBulksInOneTime,
 							 @Value("${MAX_FETCHED_EVENTS_IN_ONE_TIME:10}") int maxOverflowedEventsInOneTime,
 							 @Value("${MAX_INSERT_TRIES:3}") int maxInsertTries,
 							 @Value("${LOCATION_IN_DISK:/db}") String locationInDisk,
-<<<<<<< HEAD
-=======
-							 @Value("${MIN_LIFETIME:600}") long minLifetime,
->>>>>>> 55ab8049
 							 @Value("${PERSISTENCE_TTL_IN_SECONDS:86400}") int persistenceRedisTtlInSec,
 							 @Value("${SCROLL_LIMITATION:1000}") int scrollLimitation,
 							 @Value("${SCROLL_TIMEOUT_SECONDS:60}") int scrollTimeoutSeconds,
@@ -94,20 +79,17 @@
 							 @Value("${MAXIMUM_ORPHANS_CACHE_WEIGHT:1000000000}") long maximumOrphansCacheWeight,
 							 @Value("${CACHE_STRATEGY:}") String cacheStrategy,
 							 @Value("${CACHE_TTL_IN_SECONDS:604800}") int cacheRedisTtlInSeconds,
-<<<<<<< HEAD
-							 @Value("${HAS_REDIS:true}") boolean hasRedis,
-=======
->>>>>>> 55ab8049
 							 @Value("${REDIS_MAX_MEMORY:}") String redisMaxMemory,
 							 @Value("${REDIS_MAX_MEMORY_POLICY:}") String redisMaxMemoryPolicy,
 							 @Value("${REDIS_HOST:}") String redisHost,
 							 @Value("${REDIS_PORT:6379}") int redisPort,
 							 @Value("${REDIS_PASS:}") String redisPass,
 							 @Value("${REDIS_USE_SSL:false}") Boolean redisUseSsl,
+							 @Value("${REDIS_TTL_IN_SECONDS:604800}") int redisTtlInSeconds,
 							 @Value("${REDIS_GET_SIZE:100}") int redisGetSize,
-							 @Value("${REDIS_POOL_MIN_IDLE:40}") int redisPoolMinIdle,
-							 @Value("${REDIS_POOL_MAX_IDLE:40}") int redisPoolMaxIdle,
-							 @Value("${REDIS_POOL_MAX_TOTAL:40}") int redisPoolMaxTotal,
+							 @Value("${REDIS_POOL_MIN_IDLE:10}") int redisPoolMinIdle,
+							 @Value("${REDIS_POOL_MAX_IDLE:10}") int redisPoolMaxIdle,
+							 @Value("${REDIS_POOL_MAX_TOTAL:10}") int redisPoolMaxTotal,
 							 @Value("${REDIS_MAX_TRIED:3}") int redisMaxTries,
 							 @Value("${FETCH_BY_IDS_PARTITIONS:10000}") int fetchByIdsPartitions){
 
@@ -115,25 +97,6 @@
 		overflowedQueue = new LinkedBlockingQueue<>(overFlowedQueueCapacity);
 		terminationTimeout = terminationTimeoutSeconds * 1000;
 
-<<<<<<< HEAD
-
-		RedisService redisService = hasRedis ? new RedisService(redisHost, redisPort, redisPass, redisMaxMemory,
-				redisMaxMemoryPolicy, redisUseSsl, redisGetSize, redisPoolMinIdle, redisPoolMaxIdle,
-				redisPoolMaxTotal, redisMaxTries) : null;
-		Map<String, Object> params = PersistenceHandler.buildPersistenceHandlerParams(maxFetchedBulksInOneTime, maxOverflowedEventsInOneTime, maxInsertTries, locationInDisk, persistenceRedisTtlInSec, redisService);
-		persistenceHandler = PersistenceHandlerUtil.getPersistenceHandler(persistenceHandlerStrategy, params);
-		ElasticsearchClient es = new ElasticsearchClient(elasticUrl, indexBulkSize, indexingThreads, awsRegion, elasticUser,
-				elasticPassword, maxIndexAge, maxIndexSizeInGB, maxIndexDocs, numOfElasticSearchActionsTries, maxBulkIndexFetches, searchMaxSize, persistenceHandler, numberOfShards, numberOfReplicas,
-				maxTotalFields, null, scrollLimitation, scrollTimeoutSeconds, fetchByIdsPartitions, expiredMaxIndicesToDeleteInParallel);
-		LocalCacheConfig localCacheConfig = new LocalCacheConfig(maximumTasksCacheWeight, maximumOrphansCacheWeight);
-		RedisCacheConfig redisCacheConfig = new RedisCacheConfig(redisService, cacheRedisTtlInSeconds);
-		taskIndexer = new TaskIndexer(pluginsJson, daysRotation, es, timbermillVersion,
-				localCacheConfig, cacheStrategy,
-				redisCacheConfig);
-		cronsRunner = new CronsRunner();
-		cronsRunner.runCrons(bulkPersistentFetchCronExp, eventsPersistentFetchCronExp, persistenceHandler, es, deletionCronExp,
-				eventsQueue, overflowedQueue, mergingCronExp, redisService);
-=======
 		RedisService redisService = null;
 		if (!StringUtils.isEmpty(redisHost)) {
 			redisService = new RedisService(redisHost, redisPort, redisPass, redisMaxMemory,
@@ -152,7 +115,6 @@
 		taskIndexer = new TaskIndexer(pluginsJson, daysRotation, es, timbermillVersion, cacheHandler);
 		cronsRunner.runCrons(bulkPersistentFetchCronExp, eventsPersistentFetchCronExp, persistenceHandler, es, deletionCronExp,
 				eventsQueue, overflowedQueue, mergingCronExp);
->>>>>>> 55ab8049
 		startQueueSpillerThread();
 		startWorkingThread();
 	}
