package com.datorama.oss.timbermill.common.cache;

public class CacheHandlerUtil {
<<<<<<< HEAD
    public static AbstractCacheHandler getCacheHandler(String strategy, LocalCacheConfig localCacheConfig, RedisCacheConfig redisCacheConfig) {

=======
    public static AbstractCacheHandler getCacheHandler(String strategy, CacheConfig cacheParams) {
>>>>>>> 55ab8049
        if (strategy.compareToIgnoreCase("redis") == 0){
            return new RedisCacheHandler(cacheParams.getRedisService(), cacheParams.getCacheRedisTtlInSeconds());
        }
        else {
            return new LocalCacheHandler(cacheParams.getMaximumTasksCacheWeight(), cacheParams.getMaximumOrphansCacheWeight());
        }
    }
}<|MERGE_RESOLUTION|>--- conflicted
+++ resolved
@@ -1,12 +1,7 @@
 package com.datorama.oss.timbermill.common.cache;
 
 public class CacheHandlerUtil {
-<<<<<<< HEAD
-    public static AbstractCacheHandler getCacheHandler(String strategy, LocalCacheConfig localCacheConfig, RedisCacheConfig redisCacheConfig) {
-
-=======
     public static AbstractCacheHandler getCacheHandler(String strategy, CacheConfig cacheParams) {
->>>>>>> 55ab8049
         if (strategy.compareToIgnoreCase("redis") == 0){
             return new RedisCacheHandler(cacheParams.getRedisService(), cacheParams.getCacheRedisTtlInSeconds());
         }
