--- conflicted
+++ resolved
@@ -7,10 +7,14 @@
 import org.slf4j.LoggerFactory;
 
 import java.util.*;
+import java.util.concurrent.ExecutorService;
+import java.util.concurrent.Executors;
+import java.util.concurrent.Future;
 import java.util.stream.Collectors;
 
 public class RedisPersistenceHandler extends PersistenceHandler {
 
+    private static ExecutorService executorService = Executors.newFixedThreadPool(1);
     private static final Logger LOG = LoggerFactory.getLogger(RedisPersistenceHandler.class);
     private static final String FAILED_BULKS_QUEUE_NAME = "failed_bulks_queue";
     private static final String OVERFLOWED_EVENTS_QUEUE_NAME = "overflowed_events_queue";
@@ -145,7 +149,6 @@
         return overflowedEvents;
     }
 
-<<<<<<< HEAD
     void persistBulkRequest(DbBulkRequest dbBulkRequest, int bulkNum, int ttl) {
         LOG.info("Bulk #{} Pushing bulk request to Redis for the {}th time.", bulkNum, dbBulkRequest.getTimesFetched() + 1);
         Map<String, DbBulkRequest> map = new HashMap<>();
@@ -156,20 +159,6 @@
         } else {
             LOG.info("Bulk #{} Key {} Bulk request was pushed successfully to Redis.", bulkNum, key);
         }
-=======
-    Future<?> persistBulkRequest(DbBulkRequest dbBulkRequest, int bulkNum, int ttl) {
-        return executorService.submit(() -> {
-            LOG.info("Bulk #{} Pushing bulk request to Redis for the {}th time.", bulkNum, dbBulkRequest.getTimesFetched() + 1);
-            Map<String, DbBulkRequest> map = new HashMap<>();
-            String key = FAILED_BULK_PREFIX + UUID.randomUUID().toString();
-            map.put(key, dbBulkRequest);
-            if (!(redisService.pushToRedisList(FAILED_BULKS_QUEUE_NAME, key) && redisService.pushToRedis(map, ttl))) {
-                LOG.error("Failed to persist bulk request number {} to Redis", bulkNum);
-            } else {
-                LOG.info("Bulk #{} Key {} Bulk request was pushed successfully to Redis.", bulkNum, key);
-            }
-        });
->>>>>>> 47ea7f6e
     }
 
     void persistEvents(ArrayList<Event> events, int ttl) {
