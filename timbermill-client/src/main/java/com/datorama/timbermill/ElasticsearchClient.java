--- conflicted
+++ resolved
@@ -141,8 +141,7 @@
         return tasksByIds.get(taskId);
     }
 
-<<<<<<< HEAD
-    List<Task> getMultipleTasksByIds(String taskId) {
+    public List<Task> getMultipleTasksByIds(String taskId) {
         IdsQueryBuilder idsQueryBuilder = QueryBuilders.idsQuery().addIds(taskId);
         try {
             Map<String, List<Task>> map = runScrollQuery(null, idsQueryBuilder);
@@ -150,17 +149,6 @@
         } catch (IOException e) {
             LOG.error("Couldn't get Task {} from elasticsearch cluster", taskId);
             throw new ElasticsearchException(e);
-=======
-    public List<Task> getTasksById(String taskId) {
-        Collection<String> taskIds = new HashSet<>();
-        taskIds.add(taskId);
-        SearchResponse response = getTasksByIds(taskIds);
-        List<Task> retList = Lists.newArrayList();
-        for (SearchHit hit : response.getHits()) {
-            String sourceAsString = hit.getSourceAsString();
-            Task task = GSON.fromJson(sourceAsString, Task.class);
-            retList.add(task);
->>>>>>> b0700454
         }
     }
 
