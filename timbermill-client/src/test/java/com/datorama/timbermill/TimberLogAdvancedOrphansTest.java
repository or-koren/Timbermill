package com.datorama.timbermill;

import org.junit.AfterClass;

import com.datorama.timbermill.unit.Event;
import com.datorama.timbermill.unit.LogParams;
import com.datorama.timbermill.unit.Task;

import static com.datorama.timbermill.TimberLogTest.client;
import static com.datorama.timbermill.TimberLogTest.waitForEvent;
import static com.datorama.timbermill.unit.Task.TaskStatus;
import static org.junit.Assert.*;

public class TimberLogAdvancedOrphansTest {

    private static final String ORPHAN = "orphan";
    private static final String ORPHAN_PARENT = "orphan_parent";
    private static final String CTX = "ctx";

    @AfterClass
    public static void kill() {
        TimberLogger.exit();
    }

    public void testOrphanIncorrectOrder() {
        String taskId = Event.generateTaskId(ORPHAN);
        String parentTaskId = Event.generateTaskId(ORPHAN_PARENT);
        TimberLoggerAdvanced.success(taskId);
        TimberLoggerAdvanced.start(taskId, ORPHAN, parentTaskId, LogParams.create());

<<<<<<< HEAD
        TimberLogTest.waitForEvent(taskId, TaskStatus.SUCCESS);
=======
        TimberLogTest.waitForTask(taskId, TaskStatus.SUCCESS);
>>>>>>> b0700454
        Task task = client.getTaskById(taskId);
        assertTrue(task.isOrphan());
    }

    public void testOrphanWithAdoption() {
        String parentTaskId = Event.generateTaskId(ORPHAN_PARENT);
        String taskId = TimberLoggerAdvanced.start(ORPHAN, parentTaskId);
        TimberLoggerAdvanced.success(taskId);
<<<<<<< HEAD
        TimberLogTest.waitForEvent(taskId, TaskStatus.SUCCESS);
=======
        TimberLogTest.waitForTask(taskId, TaskStatus.SUCCESS);
>>>>>>> b0700454

        String ctx = CTX;
        TimberLoggerAdvanced.start(parentTaskId, ORPHAN_PARENT, null, LogParams.create().context(ctx, ctx));
        TimberLoggerAdvanced.success(parentTaskId);

<<<<<<< HEAD
        TimberLogTest.waitForEvent(parentTaskId, TaskStatus.SUCCESS);
=======
        TimberLogTest.waitForTask(parentTaskId, TaskStatus.SUCCESS);
>>>>>>> b0700454
        Task task = client.getTaskById(taskId);
        assertFalse(task.isOrphan());
        assertEquals(parentTaskId, task.getParentId());
        assertEquals(parentTaskId, task.getPrimaryId());
        assertEquals(1, task.getParentsPath().size());
        assertEquals(ORPHAN_PARENT, task.getParentsPath().get(0));
        assertEquals(ctx, task.getCtx().get(ctx));
    }

    public void testOutOfOrderComplexOrphanWithAdoption() {
        String orphan3TaskId = Event.generateTaskId(ORPHAN +"3");

        String ctx = CTX;
        String orphan41TaskId = TimberLoggerAdvanced.start(ORPHAN +"41", orphan3TaskId);
        TimberLoggerAdvanced.logParams(orphan41TaskId, LogParams.create().context(ctx + "41", ctx + "41"));
        TimberLoggerAdvanced.success(orphan41TaskId);

        String orphan42TaskId = TimberLoggerAdvanced.start(ORPHAN +"42", orphan3TaskId);
        TimberLoggerAdvanced.logParams(orphan42TaskId, LogParams.create().context(ctx + "42", ctx + "42"));
        TimberLoggerAdvanced.success(orphan42TaskId);

<<<<<<< HEAD
        TimberLogTest.waitForEvent(orphan41TaskId, TaskStatus.SUCCESS);
        TimberLogTest.waitForEvent(orphan42TaskId, TaskStatus.SUCCESS);
=======
        TimberLogTest.waitForTask(orphan41TaskId, TaskStatus.SUCCESS);
        TimberLogTest.waitForTask(orphan42TaskId, TaskStatus.SUCCESS);
>>>>>>> b0700454
        Task task41 = client.getTaskById(orphan41TaskId);
        Task task42 = client.getTaskById(orphan42TaskId);

        assertTrue(task41.isOrphan());
        assertEquals(orphan3TaskId, task41.getParentId());
        assertNull(task41.getPrimaryId());
        assertEquals(ctx + "41", task41.getCtx().get(ctx +"41"));

        assertTrue(task42.isOrphan());
        assertEquals(orphan3TaskId, task42.getParentId());
        assertNull(task42.getPrimaryId());
        assertEquals(ctx + "42", task42.getCtx().get(ctx +"42"));

        String orphan2TaskId = Event.generateTaskId(ORPHAN +"2");
        TimberLoggerAdvanced.start(orphan3TaskId, ORPHAN +"3", orphan2TaskId, LogParams.create().context(ctx + "3", ctx + "3"));
        TimberLoggerAdvanced.success(orphan3TaskId);

<<<<<<< HEAD
        TimberLogTest.waitForEvent(orphan3TaskId, TaskStatus.SUCCESS);
=======
        TimberLogTest.waitForTask(orphan3TaskId, TaskStatus.SUCCESS);
>>>>>>> b0700454
        Task task3 = client.getTaskById(orphan3TaskId);

        assertTrue(task3.isOrphan());
        assertEquals(orphan2TaskId, task3.getParentId());
        assertEquals(ctx + "3", task3.getCtx().get(ctx +"3"));

        String orphan1TaskId = Event.generateTaskId(ORPHAN +"1");
        TimberLoggerAdvanced.start(orphan1TaskId, ORPHAN +"1", null, LogParams.create().context(ctx + "1", ctx + "1"));
        TimberLoggerAdvanced.success(orphan1TaskId);

<<<<<<< HEAD
        TimberLogTest.waitForEvent(orphan1TaskId, TaskStatus.SUCCESS);
=======
        TimberLogTest.waitForTask(orphan1TaskId, TaskStatus.SUCCESS);
>>>>>>> b0700454

        TimberLoggerAdvanced.start(orphan2TaskId, ORPHAN +"2", orphan1TaskId, LogParams.create().context(ctx + "2", ctx + "2"));
        TimberLoggerAdvanced.success(orphan2TaskId);

<<<<<<< HEAD
        TimberLogTest.waitForEvent(orphan2TaskId, TaskStatus.SUCCESS);
=======
        TimberLogTest.waitForTask(orphan2TaskId, TaskStatus.SUCCESS);
>>>>>>> b0700454

        Task task1 = client.getTaskById(orphan1TaskId);
        Task task2 = client.getTaskById(orphan2TaskId);
        task3 = client.getTaskById(orphan3TaskId);
        task41 = client.getTaskById(orphan41TaskId);
        task42 = client.getTaskById(orphan42TaskId);

        assertNull(task1.isOrphan());
        assertNull(task1.getParentId());
        assertEquals(orphan1TaskId, task1.getPrimaryId());
        assertNull(task1.getParentsPath());
        assertEquals(ctx + "1", task1.getCtx().get(ctx +"1"));

        assertTrue(task2.isOrphan() == null || !task2.isOrphan());
        assertEquals(orphan1TaskId, task2.getParentId());
        assertEquals(orphan1TaskId, task2.getPrimaryId());
        assertEquals(1, task2.getParentsPath().size());
        assertEquals(ORPHAN +"1", task2.getParentsPath().get(0));
        assertEquals(ctx + "1", task2.getCtx().get(ctx +"1"));
        assertEquals(ctx + "2", task2.getCtx().get(ctx +"2"));

        assertFalse(task3.isOrphan());
        assertEquals(orphan2TaskId, task3.getParentId());
        assertEquals(orphan1TaskId, task3.getPrimaryId());
        assertEquals(2, task3.getParentsPath().size());
        assertEquals(ORPHAN +"1", task3.getParentsPath().get(0));
        assertEquals(ORPHAN +"2", task3.getParentsPath().get(1));
        assertEquals(ctx + "1", task3.getCtx().get(ctx +"1"));
        assertEquals(ctx + "2", task3.getCtx().get(ctx +"2"));
        assertEquals(ctx + "3", task3.getCtx().get(ctx +"3"));

        assertFalse(task41.isOrphan());
        assertEquals(orphan3TaskId, task41.getParentId());
        assertEquals(orphan1TaskId, task41.getPrimaryId());
        assertEquals(3, task41.getParentsPath().size());
        assertEquals(ORPHAN +"1", task41.getParentsPath().get(0));
        assertEquals(ORPHAN +"2", task41.getParentsPath().get(1));
        assertEquals(ORPHAN +"3", task41.getParentsPath().get(2));
        assertEquals(ctx + "1", task41.getCtx().get(ctx +"1"));
        assertEquals(ctx + "2", task41.getCtx().get(ctx +"2"));
        assertEquals(ctx + "3", task41.getCtx().get(ctx +"3"));
        assertEquals(ctx + "41", task41.getCtx().get(ctx +"41"));
        assertNull(task41.getCtx().get(ctx +"42"));

        assertFalse(task42.isOrphan());
        assertEquals(orphan3TaskId, task42.getParentId());
        assertEquals(orphan1TaskId, task42.getPrimaryId());
        assertEquals(3, task42.getParentsPath().size());
        assertEquals(ORPHAN +"1", task42.getParentsPath().get(0));
        assertEquals(ORPHAN +"2", task42.getParentsPath().get(1));
        assertEquals(ORPHAN +"3", task42.getParentsPath().get(2));
        assertEquals(ctx + "1", task42.getCtx().get(ctx +"1"));
        assertEquals(ctx + "2", task42.getCtx().get(ctx +"2"));
        assertEquals(ctx + "3", task42.getCtx().get(ctx +"3"));
        assertEquals(ctx + "42", task42.getCtx().get(ctx +"42"));
        assertNull(task42.getCtx().get(ctx +"41"));
    }

    public void testInOrderComplexOrphanWithAdoption() {
        String orphan1TaskId = Event.generateTaskId(ORPHAN +"1");
        TimberLoggerAdvanced.start(orphan1TaskId, ORPHAN +"1", null, LogParams.create().context(CTX + "1", CTX + "1"));
        TimberLoggerAdvanced.success(orphan1TaskId);

        String orphan2TaskId = Event.generateTaskId(ORPHAN +"2");

        String orphan3TaskId = Event.generateTaskId(ORPHAN +"3");
        TimberLoggerAdvanced.start(orphan3TaskId, ORPHAN +"3", orphan2TaskId, LogParams.create().context(CTX + "3", CTX + "3"));
        TimberLoggerAdvanced.success(orphan3TaskId);

        String orphan4TaskId = Event.generateTaskId(ORPHAN +"4");

        String orphan5TaskId = Event.generateTaskId(ORPHAN +"5");
        TimberLoggerAdvanced.start(orphan5TaskId, ORPHAN +"5", orphan4TaskId, LogParams.create().context(CTX + "5", CTX + "5"));
        TimberLoggerAdvanced.success(orphan5TaskId);

        String orphan6TaskId = Event.generateTaskId(ORPHAN +"6");

        String orphan7TaskId = Event.generateTaskId(ORPHAN +"7");
        TimberLoggerAdvanced.start(orphan7TaskId, ORPHAN +"7", orphan6TaskId, LogParams.create().context(CTX + "7", CTX + "7"));
        TimberLoggerAdvanced.success(orphan7TaskId);

<<<<<<< HEAD
        TimberLogTest.waitForEvent(orphan1TaskId, TaskStatus.SUCCESS);
        TimberLogTest.waitForEvent(orphan3TaskId, TaskStatus.SUCCESS);
        TimberLogTest.waitForEvent(orphan5TaskId, TaskStatus.SUCCESS);
        TimberLogTest.waitForEvent(orphan7TaskId, TaskStatus.SUCCESS);
=======
        TimberLogTest.waitForTask(orphan1TaskId, TaskStatus.SUCCESS);
        TimberLogTest.waitForTask(orphan3TaskId, TaskStatus.SUCCESS);
        TimberLogTest.waitForTask(orphan5TaskId, TaskStatus.SUCCESS);
        TimberLogTest.waitForTask(orphan7TaskId, TaskStatus.SUCCESS);
>>>>>>> b0700454


        Task task1 = client.getTaskById(orphan1TaskId);
        Task task3 = client.getTaskById(orphan3TaskId);
        Task task5 = client.getTaskById(orphan5TaskId);
        Task task7 = client.getTaskById(orphan7TaskId);

        assertNull(task1.isOrphan());
        assertNull(task1.getParentId());
        assertEquals(orphan1TaskId, task1.getPrimaryId());
        assertNull(task1.getParentsPath());
        assertEquals(CTX + "1", task1.getCtx().get(CTX +"1"));

        assertTrue(task3.isOrphan());
        assertEquals(orphan2TaskId, task3.getParentId());
        assertNull(task3.getPrimaryId());
        assertEquals(CTX + "3", task3.getCtx().get(CTX +"3"));

        assertTrue(task5.isOrphan());
        assertEquals(orphan4TaskId, task5.getParentId());
        assertNull(task5.getPrimaryId());
        assertEquals(CTX + "5", task5.getCtx().get(CTX +"5"));

        assertTrue(task7.isOrphan());
        assertEquals(orphan6TaskId, task7.getParentId());
        assertNull(task7.getPrimaryId());
        assertEquals(CTX + "7", task7.getCtx().get(CTX +"7"));


        TimberLoggerAdvanced.start(orphan2TaskId, ORPHAN +"2", orphan1TaskId, LogParams.create().context(CTX + "2", CTX + "2"));
        TimberLoggerAdvanced.success(orphan2TaskId);

        TimberLoggerAdvanced.start(orphan4TaskId, ORPHAN +"4", orphan3TaskId, LogParams.create().context(CTX + "4", CTX + "4"));
        TimberLoggerAdvanced.success(orphan4TaskId);

        TimberLoggerAdvanced.start(orphan6TaskId, ORPHAN +"6", orphan5TaskId, LogParams.create().context(CTX + "6", CTX + "6"));
        TimberLoggerAdvanced.success(orphan6TaskId);

<<<<<<< HEAD
        TimberLogTest.waitForEvent(orphan2TaskId, TaskStatus.SUCCESS);
        TimberLogTest.waitForEvent(orphan4TaskId, TaskStatus.SUCCESS);
        TimberLogTest.waitForEvent(orphan6TaskId, TaskStatus.SUCCESS);
=======
        TimberLogTest.waitForTask(orphan2TaskId, TaskStatus.SUCCESS);
        TimberLogTest.waitForTask(orphan4TaskId, TaskStatus.SUCCESS);
        TimberLogTest.waitForTask(orphan6TaskId, TaskStatus.SUCCESS);
>>>>>>> b0700454

        task1 = client.getTaskById(orphan1TaskId);
        Task task2 = client.getTaskById(orphan2TaskId);
        task3 = client.getTaskById(orphan3TaskId);
        Task task4 = client.getTaskById(orphan4TaskId);
        task5 = client.getTaskById(orphan5TaskId);
        Task task6 = client.getTaskById(orphan6TaskId);
        task7 = client.getTaskById(orphan7TaskId);

        assertNull(task1.isOrphan());
        assertNull(task1.getParentId());
        assertEquals(orphan1TaskId, task1.getPrimaryId());
        assertNull(task1.getParentsPath());
        assertEquals(CTX + "1", task1.getCtx().get(CTX +"1"));

        assertTrue(task2.isOrphan() == null || !task2.isOrphan());
        assertEquals(orphan1TaskId, task2.getParentId());
        assertEquals(orphan1TaskId, task2.getPrimaryId());
        assertEquals(1, task2.getParentsPath().size());
        assertEquals(ORPHAN +"1", task2.getParentsPath().get(0));
        assertEquals(CTX + "1", task2.getCtx().get(CTX +"1"));
        assertEquals(CTX + "2", task2.getCtx().get(CTX +"2"));

        assertFalse(task3.isOrphan());
        assertEquals(orphan2TaskId, task3.getParentId());
        assertEquals(orphan1TaskId, task3.getPrimaryId());
        assertEquals(2, task3.getParentsPath().size());
        assertEquals(ORPHAN +"1", task3.getParentsPath().get(0));
        assertEquals(ORPHAN +"2", task3.getParentsPath().get(1));
        assertEquals(CTX + "1", task3.getCtx().get(CTX +"1"));
        assertEquals(CTX + "2", task3.getCtx().get(CTX +"2"));
        assertEquals(CTX + "3", task3.getCtx().get(CTX +"3"));

        assertFalse(task4.isOrphan());
        assertEquals(orphan3TaskId, task4.getParentId());
        assertEquals(orphan1TaskId, task4.getPrimaryId());
        assertEquals(3, task4.getParentsPath().size());
        assertEquals(ORPHAN +"1", task4.getParentsPath().get(0));
        assertEquals(ORPHAN +"2", task4.getParentsPath().get(1));
        assertEquals(ORPHAN +"3", task4.getParentsPath().get(2));
        assertEquals(CTX + "1", task4.getCtx().get(CTX +"1"));
        assertEquals(CTX + "2", task4.getCtx().get(CTX +"2"));
        assertEquals(CTX + "3", task4.getCtx().get(CTX +"3"));
        assertEquals(CTX + "4", task4.getCtx().get(CTX +"4"));

        assertFalse(task5.isOrphan());
        assertEquals(orphan4TaskId, task5.getParentId());
        assertEquals(orphan1TaskId, task5.getPrimaryId());
        assertEquals(4, task5.getParentsPath().size());
        assertEquals(ORPHAN +"1", task5.getParentsPath().get(0));
        assertEquals(ORPHAN +"2", task5.getParentsPath().get(1));
        assertEquals(ORPHAN +"3", task5.getParentsPath().get(2));
        assertEquals(ORPHAN +"4", task5.getParentsPath().get(3));
        assertEquals(CTX + "1", task5.getCtx().get(CTX +"1"));
        assertEquals(CTX + "2", task5.getCtx().get(CTX +"2"));
        assertEquals(CTX + "3", task5.getCtx().get(CTX +"3"));
        assertEquals(CTX + "4", task5.getCtx().get(CTX +"4"));
        assertEquals(CTX + "5", task5.getCtx().get(CTX +"5"));

        assertFalse(task6.isOrphan());
        assertEquals(orphan5TaskId, task6.getParentId());
        assertEquals(orphan1TaskId, task6.getPrimaryId());
        assertEquals(5, task6.getParentsPath().size());
        assertEquals(ORPHAN +"1", task6.getParentsPath().get(0));
        assertEquals(ORPHAN +"2", task6.getParentsPath().get(1));
        assertEquals(ORPHAN +"3", task6.getParentsPath().get(2));
        assertEquals(ORPHAN +"4", task6.getParentsPath().get(3));
        assertEquals(ORPHAN +"5", task6.getParentsPath().get(4));
        assertEquals(CTX + "1", task6.getCtx().get(CTX +"1"));
        assertEquals(CTX + "2", task6.getCtx().get(CTX +"2"));
        assertEquals(CTX + "3", task6.getCtx().get(CTX +"3"));
        assertEquals(CTX + "4", task6.getCtx().get(CTX +"4"));
        assertEquals(CTX + "5", task6.getCtx().get(CTX +"5"));
        assertEquals(CTX + "6", task6.getCtx().get(CTX +"6"));

        assertFalse(task7.isOrphan());
        assertEquals(orphan6TaskId, task7.getParentId());
        assertEquals(orphan1TaskId, task7.getPrimaryId());
        assertEquals(6, task7.getParentsPath().size());
        assertEquals(ORPHAN +"1", task7.getParentsPath().get(0));
        assertEquals(ORPHAN +"2", task7.getParentsPath().get(1));
        assertEquals(ORPHAN +"3", task7.getParentsPath().get(2));
        assertEquals(ORPHAN +"4", task7.getParentsPath().get(3));
        assertEquals(ORPHAN +"5", task7.getParentsPath().get(4));
        assertEquals(ORPHAN +"6", task7.getParentsPath().get(5));
        assertEquals(CTX + "1", task7.getCtx().get(CTX +"1"));
        assertEquals(CTX + "2", task7.getCtx().get(CTX +"2"));
        assertEquals(CTX + "3", task7.getCtx().get(CTX +"3"));
        assertEquals(CTX + "4", task7.getCtx().get(CTX +"4"));
        assertEquals(CTX + "5", task7.getCtx().get(CTX +"5"));
        assertEquals(CTX + "6", task7.getCtx().get(CTX +"6"));
        assertEquals(CTX + "7", task7.getCtx().get(CTX +"7"));
    }

    public void testOrphanWithAdoptionDifferentBatches() {
        String orphan1TaskId = Event.generateTaskId(ORPHAN +"1");
        TimberLoggerAdvanced.start(orphan1TaskId, ORPHAN +"1", null, LogParams.create().context(CTX + "1", CTX + "1"));
<<<<<<< HEAD
        TimberLogTest.waitForEvent(orphan1TaskId, TaskStatus.UNTERMINATED);
=======
        TimberLogTest.waitForTask(orphan1TaskId, TaskStatus.UNTERMINATED);
>>>>>>> b0700454
        TimberLoggerAdvanced.success(orphan1TaskId);

        String orphan2TaskId = Event.generateTaskId(ORPHAN +"2");

        String orphan3TaskId = Event.generateTaskId(ORPHAN +"3");
        TimberLoggerAdvanced.start(orphan3TaskId, ORPHAN +"3", orphan2TaskId, LogParams.create().context(CTX + "3", CTX + "3"));
        TimberLoggerAdvanced.success(orphan3TaskId);

        String orphan4TaskId = Event.generateTaskId(ORPHAN +"4");

        String orphan5TaskId = Event.generateTaskId(ORPHAN +"5");
        TimberLoggerAdvanced.start(orphan5TaskId, ORPHAN +"5", orphan4TaskId, LogParams.create().context(CTX + "5", CTX + "5"));
        TimberLoggerAdvanced.success(orphan5TaskId);

        String orphan6TaskId = Event.generateTaskId(ORPHAN +"6");

        String orphan7TaskId = Event.generateTaskId(ORPHAN +"7");
        TimberLoggerAdvanced.start(orphan7TaskId, ORPHAN +"7", orphan6TaskId, LogParams.create().context(CTX + "7", CTX + "7"));
        TimberLoggerAdvanced.success(orphan7TaskId);

<<<<<<< HEAD
        TimberLogTest.waitForEvent(orphan1TaskId, TaskStatus.SUCCESS);
        TimberLogTest.waitForEvent(orphan3TaskId, TaskStatus.SUCCESS);
        TimberLogTest.waitForEvent(orphan5TaskId, TaskStatus.SUCCESS);
        TimberLogTest.waitForEvent(orphan7TaskId, TaskStatus.SUCCESS);
=======
        TimberLogTest.waitForTask(orphan1TaskId, TaskStatus.SUCCESS);
        TimberLogTest.waitForTask(orphan3TaskId, TaskStatus.SUCCESS);
        TimberLogTest.waitForTask(orphan5TaskId, TaskStatus.SUCCESS);
        TimberLogTest.waitForTask(orphan7TaskId, TaskStatus.SUCCESS);
>>>>>>> b0700454


        Task task1 = client.getTaskById(orphan1TaskId);
        Task task3 = client.getTaskById(orphan3TaskId);
        Task task5 = client.getTaskById(orphan5TaskId);
        Task task7 = client.getTaskById(orphan7TaskId);

        assertNull(task1.isOrphan());
        assertNull(task1.getParentId());
        assertEquals(orphan1TaskId, task1.getPrimaryId());
        assertNull(task1.getParentsPath());
        assertEquals(CTX + "1", task1.getCtx().get(CTX +"1"));

        assertTrue(task3.isOrphan());
        assertEquals(orphan2TaskId, task3.getParentId());
        assertNull(task3.getPrimaryId());
        assertEquals(CTX + "3", task3.getCtx().get(CTX +"3"));

        assertTrue(task5.isOrphan());
        assertEquals(orphan4TaskId, task5.getParentId());
        assertNull(task5.getPrimaryId());
        assertEquals(CTX + "5", task5.getCtx().get(CTX +"5"));

        assertTrue(task7.isOrphan());
        assertEquals(orphan6TaskId, task7.getParentId());
        assertNull(task7.getPrimaryId());
        assertEquals(CTX + "7", task7.getCtx().get(CTX +"7"));


        TimberLoggerAdvanced.start(orphan2TaskId, ORPHAN +"2", orphan1TaskId, LogParams.create().context(CTX + "2", CTX + "2"));
        TimberLoggerAdvanced.success(orphan2TaskId);

<<<<<<< HEAD
        TimberLogTest.waitForEvent(orphan2TaskId, TaskStatus.SUCCESS);
=======
        TimberLogTest.waitForTask(orphan2TaskId, TaskStatus.SUCCESS);
>>>>>>> b0700454

        TimberLoggerAdvanced.start(orphan4TaskId, ORPHAN +"4", orphan3TaskId, LogParams.create().context(CTX + "4", CTX + "4"));
        TimberLoggerAdvanced.success(orphan4TaskId);

        TimberLoggerAdvanced.start(orphan6TaskId, ORPHAN +"6", orphan5TaskId, LogParams.create().context(CTX + "6", CTX + "6"));
        TimberLoggerAdvanced.success(orphan6TaskId);

<<<<<<< HEAD
        TimberLogTest.waitForEvent(orphan4TaskId, TaskStatus.SUCCESS);
        TimberLogTest.waitForEvent(orphan6TaskId, TaskStatus.SUCCESS);
=======
        TimberLogTest.waitForTask(orphan4TaskId, TaskStatus.SUCCESS);
        TimberLogTest.waitForTask(orphan6TaskId, TaskStatus.SUCCESS);
>>>>>>> b0700454

        task1 = client.getTaskById(orphan1TaskId);
        Task task2 = client.getTaskById(orphan2TaskId);
        task3 = client.getTaskById(orphan3TaskId);
        Task task4 = client.getTaskById(orphan4TaskId);
        task5 = client.getTaskById(orphan5TaskId);
        Task task6 = client.getTaskById(orphan6TaskId);
        task7 = client.getTaskById(orphan7TaskId);

        assertNull(task1.isOrphan());
        assertNull(task1.getParentId());
        assertEquals(orphan1TaskId, task1.getPrimaryId());
        assertNull(task1.getParentsPath());
        assertEquals(CTX + "1", task1.getCtx().get(CTX +"1"));

        assertTrue(task2.isOrphan() == null || !task2.isOrphan());
        assertEquals(orphan1TaskId, task2.getParentId());
        assertEquals(orphan1TaskId, task2.getPrimaryId());
        assertEquals(1, task2.getParentsPath().size());
        assertEquals(ORPHAN +"1", task2.getParentsPath().get(0));
        assertEquals(CTX + "1", task2.getCtx().get(CTX +"1"));
        assertEquals(CTX + "2", task2.getCtx().get(CTX +"2"));

        assertFalse(task3.isOrphan());
        assertEquals(orphan2TaskId, task3.getParentId());
        assertEquals(orphan1TaskId, task3.getPrimaryId());
        assertEquals(2, task3.getParentsPath().size());
        assertEquals(ORPHAN +"1", task3.getParentsPath().get(0));
        assertEquals(ORPHAN +"2", task3.getParentsPath().get(1));
        assertEquals(CTX + "1", task3.getCtx().get(CTX +"1"));
        assertEquals(CTX + "2", task3.getCtx().get(CTX +"2"));
        assertEquals(CTX + "3", task3.getCtx().get(CTX +"3"));

        assertFalse(task4.isOrphan());
        assertEquals(orphan3TaskId, task4.getParentId());
        assertEquals(orphan1TaskId, task4.getPrimaryId());
        assertEquals(3, task4.getParentsPath().size());
        assertEquals(ORPHAN +"1", task4.getParentsPath().get(0));
        assertEquals(ORPHAN +"2", task4.getParentsPath().get(1));
        assertEquals(ORPHAN +"3", task4.getParentsPath().get(2));
        assertEquals(CTX + "1", task4.getCtx().get(CTX +"1"));
        assertEquals(CTX + "2", task4.getCtx().get(CTX +"2"));
        assertEquals(CTX + "3", task4.getCtx().get(CTX +"3"));
        assertEquals(CTX + "4", task4.getCtx().get(CTX +"4"));

        assertFalse(task5.isOrphan());
        assertEquals(orphan4TaskId, task5.getParentId());
        assertEquals(orphan1TaskId, task5.getPrimaryId());
        assertEquals(4, task5.getParentsPath().size());
        assertEquals(ORPHAN +"1", task5.getParentsPath().get(0));
        assertEquals(ORPHAN +"2", task5.getParentsPath().get(1));
        assertEquals(ORPHAN +"3", task5.getParentsPath().get(2));
        assertEquals(ORPHAN +"4", task5.getParentsPath().get(3));
        assertEquals(CTX + "1", task5.getCtx().get(CTX +"1"));
        assertEquals(CTX + "2", task5.getCtx().get(CTX +"2"));
        assertEquals(CTX + "3", task5.getCtx().get(CTX +"3"));
        assertEquals(CTX + "4", task5.getCtx().get(CTX +"4"));
        assertEquals(CTX + "5", task5.getCtx().get(CTX +"5"));

        assertFalse(task6.isOrphan());
        assertEquals(orphan5TaskId, task6.getParentId());
        assertEquals(orphan1TaskId, task6.getPrimaryId());
        assertEquals(5, task6.getParentsPath().size());
        assertEquals(ORPHAN +"1", task6.getParentsPath().get(0));
        assertEquals(ORPHAN +"2", task6.getParentsPath().get(1));
        assertEquals(ORPHAN +"3", task6.getParentsPath().get(2));
        assertEquals(ORPHAN +"4", task6.getParentsPath().get(3));
        assertEquals(ORPHAN +"5", task6.getParentsPath().get(4));
        assertEquals(CTX + "1", task6.getCtx().get(CTX +"1"));
        assertEquals(CTX + "2", task6.getCtx().get(CTX +"2"));
        assertEquals(CTX + "3", task6.getCtx().get(CTX +"3"));
        assertEquals(CTX + "4", task6.getCtx().get(CTX +"4"));
        assertEquals(CTX + "5", task6.getCtx().get(CTX +"5"));
        assertEquals(CTX + "6", task6.getCtx().get(CTX +"6"));

        assertFalse(task7.isOrphan());
        assertEquals(orphan6TaskId, task7.getParentId());
        assertEquals(orphan1TaskId, task7.getPrimaryId());
        assertEquals(6, task7.getParentsPath().size());
        assertEquals(ORPHAN +"1", task7.getParentsPath().get(0));
        assertEquals(ORPHAN +"2", task7.getParentsPath().get(1));
        assertEquals(ORPHAN +"3", task7.getParentsPath().get(2));
        assertEquals(ORPHAN +"4", task7.getParentsPath().get(3));
        assertEquals(ORPHAN +"5", task7.getParentsPath().get(4));
        assertEquals(ORPHAN +"6", task7.getParentsPath().get(5));
        assertEquals(CTX + "1", task7.getCtx().get(CTX +"1"));
        assertEquals(CTX + "2", task7.getCtx().get(CTX +"2"));
        assertEquals(CTX + "3", task7.getCtx().get(CTX +"3"));
        assertEquals(CTX + "4", task7.getCtx().get(CTX +"4"));
        assertEquals(CTX + "5", task7.getCtx().get(CTX +"5"));
        assertEquals(CTX + "6", task7.getCtx().get(CTX +"6"));
        assertEquals(CTX + "7", task7.getCtx().get(CTX +"7"));
    }

    public void testStringOfOrphans() {
        String parentTaskId = null;
        String taskId = null;
        int numberOfIterations = 3;
        for (int i = 0; i < numberOfIterations; i++) {
            if (parentTaskId == null) {
                parentTaskId = Event.generateTaskId(ORPHAN);
                taskId = TimberLoggerAdvanced.start(ORPHAN, parentTaskId);
                waitForEvent(taskId, TaskStatus.UNTERMINATED);
                TimberLoggerAdvanced.success(taskId);
            }
            else{
                LogParams context = LogParams.create().context("ctx" + i, "ctx" + i);
                if(i + 1 == numberOfIterations){
                    TimberLoggerAdvanced.start(parentTaskId, ORPHAN,  null, context);
                    TimberLoggerAdvanced.success(parentTaskId);
                }
                else{
                    String newParentTaskId = Event.generateTaskId(ORPHAN);
                    TimberLoggerAdvanced.start(parentTaskId, ORPHAN,  newParentTaskId, context);
                    TimberLoggerAdvanced.success(parentTaskId);
                    parentTaskId = newParentTaskId;
                }
            }
        }
        waitForEvent(parentTaskId, TaskStatus.SUCCESS);
        waitForEvent(taskId, TaskStatus.SUCCESS);
        Task primaryTask = client.getTaskById(parentTaskId);
        Task childTask = client.getTaskById(taskId);

        assertEquals(parentTaskId, childTask.getPrimaryId());
        assertNotNull(childTask.getParentsPath());
        assertFalse(childTask.getParentsPath().isEmpty());
        assertFalse(childTask.isOrphan());

        assertEquals(parentTaskId, primaryTask.getPrimaryId());
        assertNull(primaryTask.getParentId());
        assertNull(primaryTask.getParentsPath());
        assertTrue(primaryTask.isOrphan() == null || !primaryTask.isOrphan());
    }
}<|MERGE_RESOLUTION|>--- conflicted
+++ resolved
@@ -28,11 +28,7 @@
         TimberLoggerAdvanced.success(taskId);
         TimberLoggerAdvanced.start(taskId, ORPHAN, parentTaskId, LogParams.create());
 
-<<<<<<< HEAD
-        TimberLogTest.waitForEvent(taskId, TaskStatus.SUCCESS);
-=======
         TimberLogTest.waitForTask(taskId, TaskStatus.SUCCESS);
->>>>>>> b0700454
         Task task = client.getTaskById(taskId);
         assertTrue(task.isOrphan());
     }
@@ -41,21 +37,13 @@
         String parentTaskId = Event.generateTaskId(ORPHAN_PARENT);
         String taskId = TimberLoggerAdvanced.start(ORPHAN, parentTaskId);
         TimberLoggerAdvanced.success(taskId);
-<<<<<<< HEAD
-        TimberLogTest.waitForEvent(taskId, TaskStatus.SUCCESS);
-=======
         TimberLogTest.waitForTask(taskId, TaskStatus.SUCCESS);
->>>>>>> b0700454
 
         String ctx = CTX;
         TimberLoggerAdvanced.start(parentTaskId, ORPHAN_PARENT, null, LogParams.create().context(ctx, ctx));
         TimberLoggerAdvanced.success(parentTaskId);
 
-<<<<<<< HEAD
-        TimberLogTest.waitForEvent(parentTaskId, TaskStatus.SUCCESS);
-=======
         TimberLogTest.waitForTask(parentTaskId, TaskStatus.SUCCESS);
->>>>>>> b0700454
         Task task = client.getTaskById(taskId);
         assertFalse(task.isOrphan());
         assertEquals(parentTaskId, task.getParentId());
@@ -77,13 +65,8 @@
         TimberLoggerAdvanced.logParams(orphan42TaskId, LogParams.create().context(ctx + "42", ctx + "42"));
         TimberLoggerAdvanced.success(orphan42TaskId);
 
-<<<<<<< HEAD
-        TimberLogTest.waitForEvent(orphan41TaskId, TaskStatus.SUCCESS);
-        TimberLogTest.waitForEvent(orphan42TaskId, TaskStatus.SUCCESS);
-=======
         TimberLogTest.waitForTask(orphan41TaskId, TaskStatus.SUCCESS);
         TimberLogTest.waitForTask(orphan42TaskId, TaskStatus.SUCCESS);
->>>>>>> b0700454
         Task task41 = client.getTaskById(orphan41TaskId);
         Task task42 = client.getTaskById(orphan42TaskId);
 
@@ -101,11 +84,7 @@
         TimberLoggerAdvanced.start(orphan3TaskId, ORPHAN +"3", orphan2TaskId, LogParams.create().context(ctx + "3", ctx + "3"));
         TimberLoggerAdvanced.success(orphan3TaskId);
 
-<<<<<<< HEAD
-        TimberLogTest.waitForEvent(orphan3TaskId, TaskStatus.SUCCESS);
-=======
         TimberLogTest.waitForTask(orphan3TaskId, TaskStatus.SUCCESS);
->>>>>>> b0700454
         Task task3 = client.getTaskById(orphan3TaskId);
 
         assertTrue(task3.isOrphan());
@@ -116,20 +95,12 @@
         TimberLoggerAdvanced.start(orphan1TaskId, ORPHAN +"1", null, LogParams.create().context(ctx + "1", ctx + "1"));
         TimberLoggerAdvanced.success(orphan1TaskId);
 
-<<<<<<< HEAD
-        TimberLogTest.waitForEvent(orphan1TaskId, TaskStatus.SUCCESS);
-=======
         TimberLogTest.waitForTask(orphan1TaskId, TaskStatus.SUCCESS);
->>>>>>> b0700454
 
         TimberLoggerAdvanced.start(orphan2TaskId, ORPHAN +"2", orphan1TaskId, LogParams.create().context(ctx + "2", ctx + "2"));
         TimberLoggerAdvanced.success(orphan2TaskId);
 
-<<<<<<< HEAD
-        TimberLogTest.waitForEvent(orphan2TaskId, TaskStatus.SUCCESS);
-=======
         TimberLogTest.waitForTask(orphan2TaskId, TaskStatus.SUCCESS);
->>>>>>> b0700454
 
         Task task1 = client.getTaskById(orphan1TaskId);
         Task task2 = client.getTaskById(orphan2TaskId);
@@ -211,17 +182,10 @@
         TimberLoggerAdvanced.start(orphan7TaskId, ORPHAN +"7", orphan6TaskId, LogParams.create().context(CTX + "7", CTX + "7"));
         TimberLoggerAdvanced.success(orphan7TaskId);
 
-<<<<<<< HEAD
-        TimberLogTest.waitForEvent(orphan1TaskId, TaskStatus.SUCCESS);
-        TimberLogTest.waitForEvent(orphan3TaskId, TaskStatus.SUCCESS);
-        TimberLogTest.waitForEvent(orphan5TaskId, TaskStatus.SUCCESS);
-        TimberLogTest.waitForEvent(orphan7TaskId, TaskStatus.SUCCESS);
-=======
         TimberLogTest.waitForTask(orphan1TaskId, TaskStatus.SUCCESS);
         TimberLogTest.waitForTask(orphan3TaskId, TaskStatus.SUCCESS);
         TimberLogTest.waitForTask(orphan5TaskId, TaskStatus.SUCCESS);
         TimberLogTest.waitForTask(orphan7TaskId, TaskStatus.SUCCESS);
->>>>>>> b0700454
 
 
         Task task1 = client.getTaskById(orphan1TaskId);
@@ -260,15 +224,9 @@
         TimberLoggerAdvanced.start(orphan6TaskId, ORPHAN +"6", orphan5TaskId, LogParams.create().context(CTX + "6", CTX + "6"));
         TimberLoggerAdvanced.success(orphan6TaskId);
 
-<<<<<<< HEAD
-        TimberLogTest.waitForEvent(orphan2TaskId, TaskStatus.SUCCESS);
-        TimberLogTest.waitForEvent(orphan4TaskId, TaskStatus.SUCCESS);
-        TimberLogTest.waitForEvent(orphan6TaskId, TaskStatus.SUCCESS);
-=======
         TimberLogTest.waitForTask(orphan2TaskId, TaskStatus.SUCCESS);
         TimberLogTest.waitForTask(orphan4TaskId, TaskStatus.SUCCESS);
         TimberLogTest.waitForTask(orphan6TaskId, TaskStatus.SUCCESS);
->>>>>>> b0700454
 
         task1 = client.getTaskById(orphan1TaskId);
         Task task2 = client.getTaskById(orphan2TaskId);
@@ -366,11 +324,7 @@
     public void testOrphanWithAdoptionDifferentBatches() {
         String orphan1TaskId = Event.generateTaskId(ORPHAN +"1");
         TimberLoggerAdvanced.start(orphan1TaskId, ORPHAN +"1", null, LogParams.create().context(CTX + "1", CTX + "1"));
-<<<<<<< HEAD
-        TimberLogTest.waitForEvent(orphan1TaskId, TaskStatus.UNTERMINATED);
-=======
         TimberLogTest.waitForTask(orphan1TaskId, TaskStatus.UNTERMINATED);
->>>>>>> b0700454
         TimberLoggerAdvanced.success(orphan1TaskId);
 
         String orphan2TaskId = Event.generateTaskId(ORPHAN +"2");
@@ -391,17 +345,10 @@
         TimberLoggerAdvanced.start(orphan7TaskId, ORPHAN +"7", orphan6TaskId, LogParams.create().context(CTX + "7", CTX + "7"));
         TimberLoggerAdvanced.success(orphan7TaskId);
 
-<<<<<<< HEAD
-        TimberLogTest.waitForEvent(orphan1TaskId, TaskStatus.SUCCESS);
-        TimberLogTest.waitForEvent(orphan3TaskId, TaskStatus.SUCCESS);
-        TimberLogTest.waitForEvent(orphan5TaskId, TaskStatus.SUCCESS);
-        TimberLogTest.waitForEvent(orphan7TaskId, TaskStatus.SUCCESS);
-=======
         TimberLogTest.waitForTask(orphan1TaskId, TaskStatus.SUCCESS);
         TimberLogTest.waitForTask(orphan3TaskId, TaskStatus.SUCCESS);
         TimberLogTest.waitForTask(orphan5TaskId, TaskStatus.SUCCESS);
         TimberLogTest.waitForTask(orphan7TaskId, TaskStatus.SUCCESS);
->>>>>>> b0700454
 
 
         Task task1 = client.getTaskById(orphan1TaskId);
@@ -434,11 +381,7 @@
         TimberLoggerAdvanced.start(orphan2TaskId, ORPHAN +"2", orphan1TaskId, LogParams.create().context(CTX + "2", CTX + "2"));
         TimberLoggerAdvanced.success(orphan2TaskId);
 
-<<<<<<< HEAD
-        TimberLogTest.waitForEvent(orphan2TaskId, TaskStatus.SUCCESS);
-=======
         TimberLogTest.waitForTask(orphan2TaskId, TaskStatus.SUCCESS);
->>>>>>> b0700454
 
         TimberLoggerAdvanced.start(orphan4TaskId, ORPHAN +"4", orphan3TaskId, LogParams.create().context(CTX + "4", CTX + "4"));
         TimberLoggerAdvanced.success(orphan4TaskId);
@@ -446,13 +389,8 @@
         TimberLoggerAdvanced.start(orphan6TaskId, ORPHAN +"6", orphan5TaskId, LogParams.create().context(CTX + "6", CTX + "6"));
         TimberLoggerAdvanced.success(orphan6TaskId);
 
-<<<<<<< HEAD
-        TimberLogTest.waitForEvent(orphan4TaskId, TaskStatus.SUCCESS);
-        TimberLogTest.waitForEvent(orphan6TaskId, TaskStatus.SUCCESS);
-=======
         TimberLogTest.waitForTask(orphan4TaskId, TaskStatus.SUCCESS);
         TimberLogTest.waitForTask(orphan6TaskId, TaskStatus.SUCCESS);
->>>>>>> b0700454
 
         task1 = client.getTaskById(orphan1TaskId);
         Task task2 = client.getTaskById(orphan2TaskId);
