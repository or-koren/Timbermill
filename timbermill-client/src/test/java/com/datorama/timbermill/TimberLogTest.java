--- conflicted
+++ resolved
@@ -7,10 +7,14 @@
 
 import org.apache.commons.lang3.tuple.Pair;
 import org.awaitility.Awaitility;
-<<<<<<< HEAD
 import org.junit.AfterClass;
-=======
->>>>>>> cd9796f3
+
+import com.datorama.timbermill.annotation.TimberLog;
+import com.datorama.timbermill.unit.LogParams;
+import com.datorama.timbermill.unit.Task;
+
+import org.apache.commons.lang3.tuple.Pair;
+import org.awaitility.Awaitility;
 
 import com.datorama.timbermill.annotation.TimberLog;
 import com.datorama.timbermill.unit.LogParams;
@@ -23,13 +27,7 @@
 
 public abstract class TimberLogTest {
 
-<<<<<<< HEAD
-	public static final String HTTP_LOCALHOST_9200 = "http://localhost:9200";
-	static final ElasticsearchClient client = new ElasticsearchClient(HTTP_LOCALHOST_9200, 1000, 1, null, null, null,
-			7, 100, 1000000000, 3, 3);
-=======
 	protected static ElasticsearchClient client;
->>>>>>> cd9796f3
 	static final String TEST = "test";
 	static final String EVENT = "Event";
 	static final String LOG_REGEX = "\\[.+] \\[INFO] - ";
